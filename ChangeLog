--- conflicted
+++ resolved
@@ -1,8 +1,4 @@
-<<<<<<< HEAD
-2014-07-28  Juergen Knoedlseder  <jurgen.knodlseder@irap.omp.eu>
-=======
 2014-07-29  Juergen Knoedlseder  <jurgen.knodlseder@irap.omp.eu>
->>>>>>> b54b4645
 
         * Version 0.9.0 released
         ========================
