--- conflicted
+++ resolved
@@ -1,8 +1,4 @@
-<<<<<<< HEAD
-2014-01-30  Juergen Knoedlseder  <jurgen.knodlseder@irap.omp.eu>
-=======
 2014-01-31  Juergen Knoedlseder  <jurgen.knodlseder@irap.omp.eu>
->>>>>>> 2e2127d2
         
         * Bug fix Version 0.8.1 released
         ================================
@@ -14,11 +10,7 @@
         GAMMALIB_CALDB takes precedence over CALDB environment variable (#1094)
         Added vo module and GVOClient class to Python interface
         Track results of Python unit tests (#1119)
-<<<<<<< HEAD
-        Clean up calibration database usage (#1102)
-=======
         Clean-up calibration database interface (#1102)
->>>>>>> 2e2127d2
 
 
 2014-01-18  Juergen Knoedlseder  <jurgen.knodlseder@irap.omp.eu>
