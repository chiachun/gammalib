--- conflicted
+++ resolved
@@ -23,11 +23,8 @@
         Put likelihood computation in GObservation class
         Add broken power law spectral model
         Add Gaussian spectral model
-<<<<<<< HEAD
         Update parameter files if necessary
-=======
         Implement exact sky map pixel solid angle computation
->>>>>>> 9c75e11c
         Rename the following classes:
         - GWcs => GSkyProjection
         - GWcslib => GWcs
