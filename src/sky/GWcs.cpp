/***************************************************************************
 *          GWcs.cpp - Abstract world coordinate system base class         *
 * ----------------------------------------------------------------------- *
 *  copyright (C) 2011-2013 by Juergen Knoedlseder                         *
 * ----------------------------------------------------------------------- *
 *                                                                         *
 *  This program is free software: you can redistribute it and/or modify   *
 *  it under the terms of the GNU General Public License as published by   *
 *  the Free Software Foundation, either version 3 of the License, or      *
 *  (at your option) any later version.                                    *
 *                                                                         *
 *  This program is distributed in the hope that it will be useful,        *
 *  but WITHOUT ANY WARRANTY; without even the implied warranty of         *
 *  MERCHANTABILITY or FITNESS FOR A PARTICULAR PURPOSE.  See the          *
 *  GNU General Public License for more details.                           *
 *                                                                         *
 *  You should have received a copy of the GNU General Public License      *
 *  along with this program.  If not, see <http://www.gnu.org/licenses/>.  *
 *                                                                         *
 ***************************************************************************/
/**
 * @file GWcs.cpp
 * @brief Abstract world coordinate system base class implementation
 * @author Juergen Knoedlseder
 */

/* __ Includes ___________________________________________________________ */
#ifdef HAVE_CONFIG_H
#include <config.h>
#endif
#include <cstdlib>
#include <cmath>
#include "GException.hpp"
#include "GTools.hpp"
#include "GMath.hpp"
#include "GWcs.hpp"

/* __ Method name definitions ____________________________________________ */
#define G_READ                                        "GWcs::read(GFitsHDU&)"
#define G_PIX2DIR                                       "GWcs::pix2dir(int&)"
#define G_DIR2PIX                                   "GWcs::dir2pix(GSkyDir&)"
#define G_CRVAL                                           "GWcs::crval(int&)"
#define G_CRPIX                                           "GWcs::crpix(int&)"
#define G_CDELT                                           "GWcs::cdelt(int&)"
#define G_WCS_SET_CTYPE                               "GWcs::wcs_set_ctype()"
#define G_WCS_P2S        "GWcs::wcs_s2p(int, int, double*, double*, double*,"\
                                                   " double*, double*, int*)"
#define G_WCS_S2P        "GWcs::wcs_s2p(int, int, double*, double*, double*,"\
                                                   " double*, double*, int*)"
#define G_CEL_SET                                           "GWcs::cel_set()"
#define G_LIN_MATINV                 "GWcs::lin_matinv(std::vector<double>&,"\
                                                     " std::vector<double>&)"


/* __ Macros _____________________________________________________________ */

/* __ Coding definitions _________________________________________________ */
//#define G_LIN_MATINV_FORCE_PC                             // Force PC usage
#define G_USE_TRIGO_FOR_SOLIDANGLE           // Use trigonometric functions

/* __ Debug definitions __________________________________________________ */
//#define G_DIR2XY_DEBUG                                      // Debug dir2xy
//#define G_XY2DIR_DEBUG                                      // Debug xy2dir

/* __ Local prototypes ___________________________________________________ */

/* __ Constants __________________________________________________________ */
const double GWcs::UNDEFINED = 987654321.0e99;


/*==========================================================================
 =                                                                         =
 =                         Constructors/destructors                        =
 =                                                                         =
 ==========================================================================*/

/***********************************************************************//**
 * @brief Void constructor
 ***************************************************************************/
GWcs::GWcs(void) : GSkyProjection()
{
    // Initialise class members
    init_members();

    // Return
    return;
}


/***********************************************************************//**
 * @brief Standard WCS sky map constructor
 *
 * @param[in] coords Coordinate system.
 * @param[in] crval1 X value of reference pixel.
 * @param[in] crval2 Y value of reference pixel.
 * @param[in] crpix1 X index of reference pixel (first pixel is 1).
 * @param[in] crpix2 Y index of reference pixel (first pixel is 1).
 * @param[in] cdelt1 Increment in x direction at reference pixel (deg).
 * @param[in] cdelt2 Increment in y direction at reference pixel (deg).
 *
 * Construct standard WCS sky map from standard definition parameters.
 ***************************************************************************/
GWcs::GWcs(const std::string& coords,
           const double& crval1, const double& crval2,
           const double& crpix1, const double& crpix2,
           const double& cdelt1, const double& cdelt2) : GSkyProjection()
{
    // Initialise class members
    init_members();
    
    // Set standard parameters
    set_members(coords, crval1, crval2, crpix1, crpix2, cdelt1, cdelt2);
    
    // Return
    return;
}


/***********************************************************************//**
 * @brief Construct from FITS HDU table
 *
 * @param[in] hdu FITS HDU.
 ***************************************************************************/
GWcs::GWcs(const GFitsHDU& hdu) : GSkyProjection()
{
    // Initialise class members
    init_members();

    // Read WCS definition from FITS HDU
    read(hdu);

    // Return
    return;
}


/***********************************************************************//**
 * @brief Copy constructor
 *
 * @param wcs World Coordinate System.
 ***************************************************************************/
GWcs::GWcs(const GWcs& wcs) : GSkyProjection(wcs)
{
    // Initialise class members for clean destruction
    init_members();

    // Copy members
    copy_members(wcs);

    // Return
    return;
}


/***********************************************************************//**
 * @brief Destructor
 ***************************************************************************/
GWcs::~GWcs(void)
{
    // Free members
    free_members();

    // Return
    return;
}


/*==========================================================================
 =                                                                         =
 =                               Operators                                 =
 =                                                                         =
 ==========================================================================*/

/***********************************************************************//**
 * @brief Assignment operator
 *
 * @param[in] wcs World Coordinate System.
 * @return World Coordinate System.
 ***************************************************************************/
GWcs& GWcs::operator=(const GWcs& wcs)
{
    // Execute only if object is not identical
    if (this != &wcs) {

        // Copy base class members
        this->GSkyProjection::operator=(wcs);

        // Free members
        free_members();

        // Initialise private members for clean destruction
        init_members();

        // Copy members
        copy_members(wcs);

    } // endif: object was not identical

    // Return this object
    return *this;
}


/*==========================================================================
 =                                                                         =
 =                             Public methods                              =
 =                                                                         =
 ==========================================================================*/

/***********************************************************************//**
 * @brief Read WCS definition from FITS header.
 *
 * @param[in] hdu FITS HDU.
 *
 * @exception GException::wcs_bad_coords
 *            Coordinate system is not of valid type.
 *
 * This method reads the WCS definition from the FITS header.
 ***************************************************************************/
void GWcs::read(const GFitsHDU& hdu)
{
    // Clear object
    clear();

    // Get standard keywords
    std::string ctype1 = hdu.string("CTYPE1");
    std::string ctype2 = hdu.string("CTYPE2");
    double      crval1 = hdu.real("CRVAL1");
    double      crval2 = hdu.real("CRVAL2");
    double      crpix1 = hdu.real("CRPIX1");
    double      crpix2 = hdu.real("CRPIX2");
    double      cdelt1 = hdu.real("CDELT1");
    double      cdelt2 = hdu.real("CDELT2");

    // Determine coordinate system
    std::string coords;
    std::string xcoord = ctype1.substr(0,4);
    std::string ycoord = ctype2.substr(0,4);
    if (xcoord == "RA--" && ycoord == "DEC-") {
        m_lng  = 0;
        m_lat  = 1;
        coords = "EQU";
    }
    else if (xcoord == "DEC-" && ycoord == "RA--") {
        m_lng  = 1;
        m_lat  = 0;
        coords = "EQU";
    }
    else if (xcoord == "GLON" && ycoord == "GLAT") {
        m_lng  = 0;
        m_lat  = 1;
        coords = "GAL";
    }
    else if (xcoord == "GLAT" && ycoord == "GLON") {
        m_lng  = 1;
        m_lat  = 0;
        coords = "GAL";
    }
    else if (xcoord == "ELON" && ycoord == "ELAT") {
        m_lng  = 0;
        m_lat  = 1;
        coords = "ECL";
    }
    else if (xcoord == "ELAT" && ycoord == "ELON") {
        m_lng  = 1;
        m_lat  = 0;
        coords = "ECL";
    }
    else if (xcoord == "HLON" && ycoord == "HLAT") {
        m_lng  = 0;
        m_lat  = 1;
        coords = "HEL";
    }
    else if (xcoord == "HLAT" && ycoord == "HLON") {
        m_lng  = 1;
        m_lat  = 0;
        coords = "HEL";
    }
    else if (xcoord == "SLON" && ycoord == "SLAT") {
        m_lng  = 0;
        m_lat  = 1;
        coords = "SGL";
    }
    else if (xcoord == "SLAT" && ycoord == "SLON") {
        m_lng  = 1;
        m_lat  = 0;
        coords = "SGL";
    }
    else {
        throw GException::wcs_bad_coords(G_READ, coordsys());
    }

    // Set standard parameters
    set_members(coords, crval1, crval2, crpix1, crpix2, cdelt1, cdelt2);

    // Return
    return;
}


/***********************************************************************//**
 * @brief Write WCS definition into FITS HDU header
 *
 * @param[in] hdu FITS HDU.
 *
 * This method writes the World Coordinate System definition into the FITS
 * HDU header.
 *
 * This method has been adapted from wcshdr.c::wcshdo().
 ***************************************************************************/
void GWcs::write(GFitsHDU& hdu) const
{
    // Write reference pixel coordinates
    for (int i = 0; i < m_naxis; ++i) {
        std::string keyname = "CRPIX"+gammalib::str(i+1);
        std::string comment = "Pixel coordinate of reference point (starting from 1)";
        hdu.card(keyname, m_crpix.at(i), comment);
    }
    
    //TODO: Write linear transformation matrix
    
    // Write coordinate increment at reference point
    for (int i = 0; i < m_naxis; ++i) {
        std::string keyname = "CDELT"+gammalib::str(i+1);
        std::string comment;
        if (m_cunit.at(i).length() > 0) {
            comment += "["+gammalib::strip_whitespace(m_cunit.at(i))+"] ";
        }
        comment += "Coordinate increment at reference point";
        hdu.card(keyname, m_cdelt.at(i), comment);
    }
    
    // Write units of coordinate increment and reference value
    for (int i = 0; i < m_naxis; ++i) {
        if (m_cunit.at(i).length() > 0) {
            std::string keyname = "CUNIT"+gammalib::str(i+1);
            std::string comment = "Units of coordinate increment and value";
            hdu.card(keyname, m_cunit.at(0), comment);
        }
    }
    
    // Write coordinate type
    wcs_set_ctype();
    for (int i = 0; i < m_naxis; ++i) {
        if (i == m_lng) {
            std::string keyname = "CTYPE"+gammalib::str(i+1);
            hdu.card(keyname, m_ctype.at(i), m_ctype_c.at(i));
        }
        if (i == m_lat) {
            std::string keyname = "CTYPE"+gammalib::str(i+1);
            hdu.card(keyname, m_ctype.at(i), m_ctype_c.at(i));
        }
        if (i == m_spec) {
            std::string keyname = "CTYPE"+gammalib::str(i+1);
            hdu.card(keyname, m_ctype.at(i), m_ctype_c.at(i));
        }
    }

    // Write coordinate value at reference point
    for (int i = 0; i < m_naxis; ++i) {
        std::string keyname = "CRVAL"+gammalib::str(i+1);
        std::string comment;
        if (m_cunit.at(i).length() > 0) {
            comment += "["+gammalib::strip_whitespace(m_cunit.at(i))+"] ";
        }
        comment += "Coordinate value at reference point";
        hdu.card(keyname, m_crval.at(i), comment);
    }
    
    //TODO: Parameter values
    hdu.card("CROTA2", 0.0, "[deg] Rotation Angle"); // Old style, use PV instead
    //hdu.card("PV2_1",   0.0,          "Projection parameter 1");
    //hdu.card("PV2_2",   0.0,          "Projection parameter 2");
    
    // Celestial and spectral transformation parameters
    if (!undefined(m_lonpole)) {
        hdu.card("LONPOLE", m_lonpole, "[deg] Native longitude of celestial pole");
    }
    if (!undefined(m_latpole)) {
        hdu.card("LATPOLE", m_latpole, "[deg] Native latitude of celestial pole");
    }
    if (!undefined(m_restfrq)) {
        hdu.card("RESTFRQ", m_restfrq, "[Hz] Line rest frequency");
    }
    if (!undefined(m_restwav)) {
        hdu.card("RESTWAV", m_restwav, "[Hz] Line rest wavelength");
    }
    
    // Equatorial coordinate system type
    if (m_radesys.length() > 0) {
        hdu.card("RADESYS", m_radesys, "Equatorial coordinate system");
    }
    
    // Equinox of equatorial coordinate system
    if (!undefined(m_equinox)) {
        hdu.card("EQUINOX", m_equinox, "[yr] Equinox of equatorial coordinates");
    }
    
    //TODO: Reference frame of spectral coordinates
    
    //TODO: Reference frame of spectral observation
    
    //TODO: Observer's velocity towards source
    
    //TODO: Reference frame of source redshift
    
    //TODO: Redshift of the source
    
    //TODO: Observatory coordinates
    
    //TODO: MJD of observation
    
    //TODO: MJD mid-observation time
    
    //TODO: ISO-8601 date corresponding to MJD-OBS
    
    //TODO: ISO-8601 date corresponding to MJD-AVG

    // Return
    return;
}


/***********************************************************************//**
 * @brief Returns solid angle of pixel in units of steradians
 *
 * @param[in] pixel Pixel index (x,y)
 *
 * Estimates solid angles of pixels using the Girard equation for excess
 * area - see: http://mathworld.wolfram.com/SphericalPolygon.html
 *
 *
 * Below, the definiton of the pixel cornes and sides are shown as used
 * within the code.
 *
 *             a12
 *         1---------2
 *         |\       /|
 *         | \a13  / |
 *         |  \   /  |
 *         |   \ /   |
 *      a14|    X    |a23
 *         |   / \   |
 *         |  /   \  |
 *         | /a24  \ |
 *         |/       \|
 *         4---------3
 *             a34
 *
 ***************************************************************************/
double GWcs::solidangle(const GSkyPixel& pixel) const
{
    // Get the sky directions of the 4 points
    GSkyDir dir1 = pix2dir(GSkyPixel(pixel.x()-0.5, pixel.y()-0.5));
    GSkyDir dir2 = pix2dir(GSkyPixel(pixel.x()+0.5, pixel.y()-0.5));
    GSkyDir dir3 = pix2dir(GSkyPixel(pixel.x()+0.5, pixel.y()+0.5));
    GSkyDir dir4 = pix2dir(GSkyPixel(pixel.x()-0.5, pixel.y()+0.5));

<<<<<<< HEAD
    // Compute angular distances between pixel corners
    double a12 = dir1.dist(dir2);
    double a13 = dir1.dist(dir3);
    double a14 = dir1.dist(dir4);
    double a23 = dir2.dist(dir3);
    double a24 = dir2.dist(dir4);
    double a34 = dir3.dist(dir4);

    // Angle 1
    double a = a13;
    double b = a34;
    double c = a14;
    double angle1 = std::acos((std::cos(a) - std::cos(b)*std::cos(c))/(std::sin(b)*std::sin(c)));

    // Angle 2
    a = a24;
    b = a23;
    c = a34;
    double angle2 = std::acos((std::cos(a) - std::cos(b)*std::cos(c))/(std::sin(b)*std::sin(c)));

    // Angle 3
    a = a13;
    b = a12;
    c = a23;
    double angle3 = std::acos((std::cos(a) - std::cos(b)*std::cos(c))/(std::sin(b)*std::sin(c)));

    // Angle 4
    a = a24;
    b = a14;
    c = a12;
    double angle4 = std::acos((std::cos(a) - std::cos(b)*std::cos(c))/(std::sin(b)*std::sin(c)));

    /*
    std::cout << angle1 << " ";
    std::cout << angle2 << " ";
    std::cout << angle3 << " ";
    std::cout << angle4 << " " << std::endl;
    */
    
    // http://mathworld.wolfram.com/SphericalPolygon.html
    double solidangle = (angle1 + angle2 + angle3 + angle4) - (2.0 * gammalib::pi);
=======
    // Compile option 1: Use triginometric function
    #if defined(G_USE_TRIGO_FOR_SOLIDANGLE)

    // Initialise solid angle
    double solidangle = 0.0;

    // Compute angular distances between pixel corners
    double a12 = dir1.dist(dir2);
    double a14 = dir1.dist(dir4);
    double a23 = dir2.dist(dir3);
    double a34 = dir3.dist(dir4);

    // Special case: a12 or a14 is zero, then pixel is a triangle composed
    // of [2,3,4]
    if (a12 <= 0.0 || a14 <= 0.0) {

        // Compute diagonals
        double a24 = dir2.dist(dir4);

        // Compute sines
        double sin_a23 = std::sin(a23);
        double sin_a24 = std::sin(a24);
        double sin_a34 = std::sin(a34);

        // Compute cosines
        double cos_a23 = std::cos(a23);
        double cos_a24 = std::cos(a24);
        double cos_a34 = std::cos(a34);

        // Compute angles
        double angle2 = std::acos((cos_a34-cos_a24*cos_a23)/(sin_a24*sin_a23));
        double angle3 = std::acos((cos_a24-cos_a34*cos_a23)/(sin_a34*sin_a23));
        double angle4 = std::acos((cos_a23-cos_a24*cos_a34)/(sin_a24*sin_a34));

        // Compute excess area to determine solid angle
        solidangle = (angle2 + angle3 + angle4) - gammalib::pi;

    }

    // Special case: a23 or a 34 is zero, then pixel is a triangle composed
    // of [1,2,4]
    else if (a23 <= 0.0 || a34 <= 0.0) {

        // Compute diagonals
        double a24 = dir2.dist(dir4);

        // Compute sines
        double sin_a12 = std::sin(a12);
        double sin_a14 = std::sin(a14);
        double sin_a24 = std::sin(a24);

        // Compute cosines
        double cos_a12 = std::cos(a12);
        double cos_a14 = std::cos(a14);
        double cos_a24 = std::cos(a24);

        // Compute angles
        double angle1 = std::acos((cos_a24-cos_a12*cos_a14)/(sin_a12*sin_a14));
        double angle2 = std::acos((cos_a14-cos_a12*cos_a24)/(sin_a12*sin_a24));
        double angle4 = std::acos((cos_a12-cos_a14*cos_a24)/(sin_a14*sin_a24));

        // Compute excess area to determine solid angle
        solidangle = (angle1 + angle2 + angle4) - gammalib::pi;

    }

    // Otherwise we have a polygon
    else {

        // Compute diagonals
        double a13 = dir1.dist(dir3);
        double a24 = dir2.dist(dir4);

        // Compute sines
        double sin_a12 = std::sin(a12);
        double sin_a14 = std::sin(a14);
        double sin_a23 = std::sin(a23);
        double sin_a34 = std::sin(a34);

        // Compute cosines
        double cos_a12 = std::cos(a12);
        double cos_a13 = std::cos(a13);
        double cos_a14 = std::cos(a14);
        double cos_a23 = std::cos(a23);
        double cos_a24 = std::cos(a24);
        double cos_a34 = std::cos(a34);

        // Compute angles
        double angle1 = std::acos((cos_a13-cos_a34*cos_a14)/(sin_a34*sin_a14));
        double angle2 = std::acos((cos_a24-cos_a23*cos_a34)/(sin_a23*sin_a34));
        double angle3 = std::acos((cos_a13-cos_a12*cos_a23)/(sin_a12*sin_a23));
        double angle4 = std::acos((cos_a24-cos_a14*cos_a12)/(sin_a14*sin_a12));

        // Use Girard equation for excess area to determine solid angle
        solidangle = (angle1 + angle2 + angle3 + angle4) - gammalib::twopi;

    } // endif: we had a polynom

    // Compile option 2: Use vectors
    #else

    // Get vectors to pixel corners
    GVector vec1 = dir1.celvector();
    GVector vec2 = dir2.celvector();
    GVector vec3 = dir3.celvector();
    GVector vec4 = dir4.celvector();

    // Compute inner angles of pixel corners
    double angle1 = gammalib::acos(cross(vec2, (cross(vec1, vec2))) * 
                                   cross(vec2, (cross(vec3, vec2))));
    double angle2 = gammalib::acos(cross(vec3, (cross(vec2, vec3))) *
                                   cross(vec3, (cross(vec4, vec3))));
    double angle3 = gammalib::acos(cross(vec4, (cross(vec3, vec4))) *
                                   cross(vec4, (cross(vec1, vec4))));
    double angle4 = gammalib::acos(cross(vec1, (cross(vec4, vec1))) *
                                   cross(vec1, (cross(vec2, vec1))));

    // Use Girard equation for excess area to determine solid angle
    double solidangle = gammalib::deg2rad * gammalib::deg2rad +
                        (angle1 + angle2 + angle3 + angle4) -
                        gammalib::twopi;
    #endif
>>>>>>> 7d2423aa

    // Return solid angle
    return solidangle;
}


/***********************************************************************//**
 * @brief Returns sky direction of sky map pixel
 *
 * @param[in] pixel Sky map pixel.
 * @return Sky direction.
 *
 * Returns the sky direction of a sky map @p pixel. Note that the sky
 * map pixel values start from 0 while the WCS pixel reference starts from
 * 1.
 ***************************************************************************/
GSkyDir GWcs::pix2dir(const GSkyPixel& pixel) const
{
    // Allocate memory for transformation
    double pixcrd[2];
    double imgcrd[2];
    double phi;
    double theta;
    double world[2];
    int    stat;
    
    // Set sky pixel. We have to add 1.0 here as the WCS pixel reference
    // (CRPIX) starts from one while GSkyPixel starts from 0.
    pixcrd[0] = pixel.x() + 1.0;
    pixcrd[1] = pixel.y() + 1.0;
    
    // Trasform pixel-to-world coordinate
    wcs_p2s(1, 2, pixcrd, imgcrd, &phi, &theta, world, &stat);

    // Set sky direction
    GSkyDir dir;
    if (m_coordsys == 0) {
        dir.radec_deg(world[0], world[1]);
    }
    else {
        dir.lb_deg(world[0], world[1]);
    }

    // Debug: Dump transformation steps
    #if defined(G_XY2DIR_DEBUG)
    std::cout << "xy2dir: pixel=" << pixel
              << " (x,y)=(" << pixcrd[0] << "," << pixcrd[1] << ")"
              << " (phi,theta)=(" << phi << "," << theta << ")"
              << " (lng,lat)=(" << world[0] << "," << world[1] << ")" << std::endl;
    #endif

    // Return
    return dir;
}


/***********************************************************************//**
 * @brief Returns sky map pixel of sky direction
 *
 * @param[in] dir Sky direction.
 * @return Sky map pixel.
 *
 * Returns the sky map pixel for a given sky direction. Note that the sky
 * map pixel values start from 0 while the WCS pixel reference starts from
 * 1.
 ***************************************************************************/
GSkyPixel GWcs::dir2pix(const GSkyDir& dir) const
{
    // Allocate memory for transformation
    double pixcrd[2];
    double imgcrd[2];
    double phi;
    double theta;
    double world[2];
    int    stat;
    
    // Set world coordinate
    if (m_coordsys == 0) {
        world[0] = dir.ra_deg();
        world[1] = dir.dec_deg();
    }
    else {
        world[0] = dir.l_deg();
        world[1] = dir.b_deg();
    }
    
    // Transform world-to-pixel coordinate
    wcs_s2p(1, 2, world, &phi, &theta, imgcrd, pixcrd, &stat);
    
    // Set sky pixel. We have to subtract 1 here as GSkyPixel starts from
    // zero while the WCS reference (CRPIX) starts from one.
    GSkyPixel pixel(pixcrd[0]-1.0, pixcrd[1]-1.0);

    // Debug: Dump transformation steps
    #if defined(G_DIR2XY_DEBUG)
    std::cout << "dir2xy: dir=" << dir
              << " (lng,lat)=(" << world[0] << "," << world[1] << ")"
              << " (phi,theta)=(" << phi << "," << theta << ")"
              << " (x,y)=" << pixel << std::endl;
    #endif

    // Return sky pixel
    return pixel;
}


/***********************************************************************//**
 * @brief Set World Coordinate System parameters
 *
 * @param[in] coords Coordinate system.
 * @param[in] crval1 X value of reference pixel.
 * @param[in] crval2 Y value of reference pixel.
 * @param[in] crpix1 X index of reference pixel (first pixel is 1).
 * @param[in] crpix2 Y index of reference pixel (first pixel is 1).
 * @param[in] cdelt1 Increment in x direction at reference pixel (deg).
 * @param[in] cdelt2 Increment in y direction at reference pixel (deg).
 *
 * This method sets the WCS parameters.
 ***************************************************************************/
void GWcs::set(const std::string& coords,
                  const double& crval1, const double& crval2,
                  const double& crpix1, const double& crpix2,
                  const double& cdelt1, const double& cdelt2)
{
    // Clear any existing information
    clear();
    
    // Set standard parameters
    set_members(coords, crval1, crval2, crpix1, crpix2, cdelt1, cdelt2);
    
    // Setup WCS derived parameters
    wcs_set();
    
    // Return
    return;
}


/***********************************************************************//**
 * @brief Return value of reference pixel
 *
 * @param[in] inx Coordinate index.
 * @return Value of reference pixel.
 *
 * @exception GException::out_of_range
 *            Index is out of valid range.
 ***************************************************************************/
double GWcs::crval(const int& inx) const
{
    // Compile option: raise an exception if index is out of range
    #if defined(G_RANGE_CHECK)
    if (inx < 0 || inx >= m_naxis) {
        throw GException::out_of_range(G_CRVAL, inx, m_naxis-1);
    }
    #endif

    // Return crval
    return (m_crval[inx]);
}


/***********************************************************************//**
 * @brief Return reference pixel
 *
 * @param[in] inx Coordinate index.
 * @return Reference pixel.
 *
 * @exception GException::out_of_range
 *            Index is out of valid range.
 ***************************************************************************/
double GWcs::crpix(const int& inx) const
{
    // Compile option: raise an exception if index is out of range
    #if defined(G_RANGE_CHECK)
    if (inx < 0 || inx >= m_naxis) {
        throw GException::out_of_range(G_CRPIX, inx, m_naxis-1);
    }
    #endif

    // Return crpix
    return (m_crpix[inx]);
}


/***********************************************************************//**
 * @brief Return pixel size
 *
 * @param[in] inx Coordinate index.
 * @return Pixel size.
 *
 * @exception GException::out_of_range
 *            Index is out of valid range.
 ***************************************************************************/
double GWcs::cdelt(const int& inx) const
{
    // Compile option: raise an exception if index is out of range
    #if defined(G_RANGE_CHECK)
    if (inx < 0 || inx >= m_naxis) {
        throw GException::out_of_range(G_CDELT, inx, m_naxis-1);
    }
    #endif

    // Return cdelt
    return (m_cdelt[inx]);
}


/*==========================================================================
 =                                                                         =
 =                            Protected methods                            =
 =                                                                         =
 ==========================================================================*/

/***********************************************************************//**
 * @brief Initialise class members
 *
 * Code adapted from wcs.c::wcsini().
 ***************************************************************************/
void GWcs::init_members(void)
{
    // Initialise World Coordinate System with 0 axes
    wcs_ini(0);
    
    // Return
    return;
}


/***********************************************************************//**
 * @brief Copy class members
 *
 * @param[in] wcs GWcs instance from which members should be copied
 ***************************************************************************/
void GWcs::copy_members(const GWcs& wcs)
{
    // Copy WCS attributes
    m_wcsset  = wcs.m_wcsset;
    m_naxis   = wcs.m_naxis;
    m_crval   = wcs.m_crval;
    m_cunit   = wcs.m_cunit;
    m_ctype   = wcs.m_ctype;
    m_ctype_c = wcs.m_ctype_c;
    m_lonpole = wcs.m_lonpole;
    m_latpole = wcs.m_latpole;
    m_restfrq = wcs.m_restfrq;
    m_restwav = wcs.m_restwav;
    m_radesys = wcs.m_radesys;
    m_equinox = wcs.m_equinox;
    m_cd      = wcs.m_cd;
    m_crota   = wcs.m_crota;
    m_lng     = wcs.m_lng;
    m_lat     = wcs.m_lat;
    m_spec    = wcs.m_spec;

    // Copy linear transformation parameters
    m_linset  = wcs.m_linset;
    m_unity   = wcs.m_unity;
    m_crpix   = wcs.m_crpix;
    m_pc      = wcs.m_pc;
    m_cdelt   = wcs.m_cdelt;
    m_piximg  = wcs.m_piximg;
    m_imgpix  = wcs.m_imgpix;

    // Copy celestial transformation parameters
    m_celset   = wcs.m_celset;
    m_offset   = wcs.m_offset;
    m_phi0     = wcs.m_phi0;
    m_theta0   = wcs.m_theta0;
    m_ref[0]   = wcs.m_ref[0];
    m_ref[1]   = wcs.m_ref[1];
    m_ref[2]   = wcs.m_ref[2];
    m_ref[3]   = wcs.m_ref[3];
    m_euler[0] = wcs.m_euler[0];
    m_euler[1] = wcs.m_euler[1];
    m_euler[2] = wcs.m_euler[2];
    m_euler[3] = wcs.m_euler[3];
    m_euler[4] = wcs.m_euler[4];
    m_latpreq  = wcs.m_latpreq;
    m_isolat   = wcs.m_isolat;

    // Copy projection parameters
    m_prjset = wcs.m_prjset;
    m_r0     = wcs.m_r0;
    m_bounds = wcs.m_bounds;
    m_x0     = wcs.m_x0;
    m_y0     = wcs.m_y0;
    m_w      = wcs.m_w;
    for (int i = 0; i < PVN; ++i)
        m_pv[i] = wcs.m_pv[i];

    // Return
    return;
}


/***********************************************************************//**
 * @brief Delete class members
 ***************************************************************************/
void GWcs::free_members(void)
{
    // Return
    return;
}


/***********************************************************************//**
 * @brief Set World Coordinate System parameters
 *
 * @param[in] coords Coordinate system.
 * @param[in] crval1 X value of reference pixel.
 * @param[in] crval2 Y value of reference pixel.
 * @param[in] crpix1 X index of reference pixel (first pixel is 1).
 * @param[in] crpix2 Y index of reference pixel (first pixel is 1).
 * @param[in] cdelt1 Increment in x direction at reference pixel (deg).
 * @param[in] cdelt2 Increment in y direction at reference pixel (deg).
 *
 * This method sets the WCS parameters. It does not call wcs_set(), however,
 * as wcs_set() may depend on the availability of derived class methods which
 * can not be used in a base class constructor.
 *
 * @todo Implement parameter validity check
 ***************************************************************************/
void GWcs::set_members(const std::string& coords,
                          const double& crval1, const double& crval2,
                          const double& crpix1, const double& crpix2,
                          const double& cdelt1, const double& cdelt2)

{
    //TODO: Check parameters

    // Initialise WCS
    wcs_ini(2);

    // Set coordinate system
    coordsys(coords);

    // Set World Coordinate parameters
    m_lng      = 0;
    m_lat      = 1;
    m_crpix[0] = crpix1;
    m_crpix[1] = crpix2;
    m_cdelt[0] = cdelt1;
    m_cdelt[1] = cdelt2;
    m_crval[0] = crval1;
    m_crval[1] = crval2;
    
    // Return
    return;
}


/***********************************************************************//**
 * @brief Compares sky projection
 *
 * @param[in] proj Sky projection.
 * @return True if @p proj is identical to the actual object.
 *
 * This method is a helper for the World Coordinate Comparison friends. It
 * does not compare derived quantities as those may not have been initialised
 * in both objects.
 ***************************************************************************/
bool GWcs::compare(const GSkyProjection& proj) const
{
    // Initialise result
    bool result = false;
    
    // Continue only we compare to a GWcs object
    const GWcs* ptr = dynamic_cast<const GWcs*>(&proj);
    if (ptr != NULL) {
    
        // Perform comparion of standard (non derived) parameters
        result = ((code()     == ptr->code())     &&
                  (m_coordsys == ptr->m_coordsys) &&
                  (m_lng      == ptr->m_lng)      &&
                  (m_lat      == ptr->m_lat)      &&
                  (m_crval    == ptr->m_crval)    &&
                  (m_crpix    == ptr->m_crpix)    &&
                  (m_cdelt    == ptr->m_cdelt));
        
    }

    // Return result
    return result;
}


/*==========================================================================
 =                                                                         =
 =              World Coordinate Methods adapted from wcslib               =
 =                                                                         =
 ==========================================================================*/

/***********************************************************************//**
 * @brief Initialise World Coordinate System
 *
 * @param[in] naxis Number of axes
 *
 * This method initialises the World Coordinate System information. The
 * method has been adapted from the wcslib function wcs.c::wcsini. In
 * contrast to the wcslib function, however, this method accepts naxis=0.
 * In this case, all vectors are cleared.
 ***************************************************************************/
void GWcs::wcs_ini(int naxis)
{
    // Signal that WCS information has not been set so far. This will be done
    // in wcs_set() upon request
    m_wcsset = false;
    
    // Clear vectors
    m_crpix.clear();
    m_pc.clear();
    m_cdelt.clear();
    m_crval.clear();
    m_cunit.clear();
    m_ctype.clear();
    m_ctype_c.clear();
    m_cd.clear();
    m_crota.clear();

    // Set number of axes
    m_naxis = naxis;
    
    // Set defaults for the linear transformation (sets m_Crpix, m_pc, m_Cdelt)
    lin_ini(naxis);
    
    // Set default axes parameters
    if (naxis > 0) {
        for (int i = 0; i < naxis; ++i) {
            m_crval.push_back(0.0);
            m_cunit.push_back("");
            m_ctype.push_back("");
            m_ctype_c.push_back("");
        }
    }
    
    // Set defaults for the celestial transformation parameters
    m_lonpole = UNDEFINED;
    m_latpole = +90.0;
    
    // Set defaults for the spectral transformation parameters
    m_restfrq = UNDEFINED; // 0.0 in wcslib
    m_restwav = UNDEFINED; // 0.0 in wcslib
    
    //TODO: Default parameter values
    
    // Defaults for alternate linear transformations
    if (naxis > 0) {
        for (int i = 0; i < naxis; ++i) {
            for (int j = 0; j < naxis; ++j) {
                m_cd.push_back(0.0);
            }
            m_crota.push_back(0.0);
        }
    }
    
    //TODO: Defaults for auxiliary coordinate system information
    m_radesys.clear();
    m_equinox = UNDEFINED;
    
    // Reset derived values
    m_lng  = -1;
    m_lat  = -1;
    m_spec = -1;
    
    // Initialise celestial transformation parameters
    cel_ini();

    // Initialise spectral transformation parameters
    spc_ini();
    
    // Return
    return;
}


/***********************************************************************//**
 * @brief Setup of World Coordinate System
 *
 * This method sets up the World Coordinate System information. In particular
 * it:
 * - initialises the celestial parameters (call to cel_ini)
 * - sets the m_ref information (reference value and native pole)
 * - sets the celestial parameters (call to cel_set)
 * - sets the linear transformation (call to lin_set)
 * The method has been adapted from the wcslib function wcs.c::wcsset.
 *
 * @todo Determine axis types from CTYPEia
 * @todo Convert to canonical units
 * @todo Do we have PVi_ma keyvalues?
 * @todo Do simple alias translations
 * @todo Update PVi_ma keyvalues
 * @todo Non-linear spectral axis present?
 * @todo Tabular axes present?
 ***************************************************************************/
void GWcs::wcs_set(void) const
{
    //TODO: Determine axis types from CTYPEia
    
    //TODO: Convert to canonical units
    
    // Non-linear celestial axes present?
    if (m_lng >= 0) {
        
        // Initialise celestial parameters
        cel_ini();
        
        // Set CRVALia, LONPOLEa, and LATPOLEa keyvalues
        m_ref[0] = m_crval[m_lng]; // Longitude reference value
        m_ref[1] = m_crval[m_lat]; // Latitude reference value
        m_ref[2] = m_lonpole;      // LONPOLE
        m_ref[3] = m_latpole;      // LATPOLE
        
        //TODO: Do we have PVi_ma keyvalues?
        
        //TODO: Do simple alias translations
        
        // Initialize the celestial transformation routines
        m_r0 = 0.0; // Forces initialisation
        cel_set();
        
        // Update LONPOLE and LATPOLE 
        m_lonpole = m_ref[2];
        m_latpole = m_ref[3];
        
        //TODO: Update PVi_ma keyvalues
        
    } // endif: non-linear celestial axes were present
    
    //TODO: Non-linear spectral axis present?
    
    //TODO: Tabular axes present?
    
    // Initialize the linear transformation
    lin_set();
    
    // Signal that WCS is set
    m_wcsset = true;
    
    // Return
    return;
}    


/***********************************************************************//**
 * @brief Set CTYPEa keywords
 *
 * @exception GException::wcs_invalid
 *            WCS projection not valid.
 * @exception GException::wcs_bad_coords
 *            Coordinate system is not of valid type.
 *
 * This method has been inspired by code from wcshdr.c::wcshdo.
 ***************************************************************************/
void GWcs::wcs_set_ctype(void) const
{
    // Check on correct type length
    if (code().length() != 3) {
        throw GException::wcs_invalid(G_WCS_SET_CTYPE, code(),
              "3-character type required.");
    }
    
    // Set longitude keyword
    if (m_lng >= 0) {
    
        // Set coordinate system
        if (m_coordsys == 0) {
            m_ctype.at(m_lng) = "RA---" + code();
            m_ctype_c.at(m_lng) = "Right ascension, ";
        }
        else if (m_coordsys == 1) {
            m_ctype.at(m_lng) = "GLON-" + code();
            m_ctype_c.at(m_lng) = "Galactic longitude, ";
        }
        else if (m_coordsys == 2) {
            m_ctype.at(m_lng) = "ELON-" + code();
            m_ctype_c.at(m_lng) = "Ecliptic longitude, ";
        }
        else if (m_coordsys == 3) {
            m_ctype.at(m_lng) = "HLON-" + code();
            m_ctype_c.at(m_lng) = "Helioecliptic longitude, ";
        }
        else if (m_coordsys == 4) {
            m_ctype.at(m_lng) = "SLON-" + code();
            m_ctype_c.at(m_lng) = "Supergalactic longitude, ";
        }
        else {
            throw GException::wcs_bad_coords(G_WCS_SET_CTYPE, coordsys());
        }
        
        // Add projection name to comment
        m_ctype_c.at(m_lng).append(name());
        m_ctype_c.at(m_lng).append(" projection");
    }

    // Set latitude keyword
    if (m_lat >= 0) {
    
        // Set coordinate system
        if (m_coordsys == 0) {
            m_ctype.at(m_lat) = "DEC--" + code();
            m_ctype_c.at(m_lat) = "Declination, ";
        }
        else if (m_coordsys == 1) {
            m_ctype.at(m_lat) = "GLAT-" + code();
            m_ctype_c.at(m_lat) = "Galactic latitude, ";
        }
        else if (m_coordsys == 2) {
            m_ctype.at(m_lat) = "ELAT-" + code();
            m_ctype_c.at(m_lat) = "Ecliptic latitude, ";
        }
        else if (m_coordsys == 3) {
            m_ctype.at(m_lat) = "HLAT-" + code();
            m_ctype_c.at(m_lat) = "Helioecliptic latitude, ";
        }
        else if (m_coordsys == 4) {
            m_ctype.at(m_lat) = "SLAT-" + code();
            m_ctype_c.at(m_lat) = "Supergalactic latitude, ";
        }
        else {
            throw GException::wcs_bad_coords(G_WCS_SET_CTYPE, coordsys());
        }

        // Add projection name to comment
        m_ctype_c.at(m_lng).append(name());
        m_ctype_c.at(m_lng).append(" projection");
    }

    //TODO: Set spectral keyword
    if (m_spec >= 0) {
        m_ctype.at(m_spec) = "NONE";
        m_ctype_c.at(m_spec) = "Not yet implemented";
    }
    
    // Return
    return;
}


/***********************************************************************//**
 * @brief Pixel-to-world transformation
 *
 * @param[in] ncoord Number of coordinates.
 * @param[in] nelem Vector length of each coordinate (>=m_naxis).
 * @param[in] pixcrd Array [ncoord][nelem] of pixel coordinates.
 * @param[out] imgcrd Array [ncoord][nelem] of intermediate world coordinates.
 * @param[out] phi Array [ncoord] of longitudes in native coordinate system.
 * @param[out] theta Array [ncoord] of latitudes in native coordinate system.
 * @param[out] world Array [ncoord][nelem] of world coordinates.
 * @param[out] stat Array [ncoord] of pixel coordinates validity.
 *
 * @exception GException::wcs_invalid_parameter
 *            Invalid input parameters provided
 *
 * This method transforms pixel coordinates to world coordinates. The method
 * has been adapted from wcs.c::wcsp2s(). Note that this method is extremely
 * simplified with respect to wcslib, but it does the job for now.
 *
 * For celestial axes, imgcrd[][wcs.lng] and imgcrd[][wcs.lat] are the
 * projected x-, and y-coordinates in pseudo "degrees" and world[][wcs.lng]
 * and world[][wcs.lat] are the celestial longitude and latitude [deg]
 * For spectral axes, imgcrd[][wcs.spec] is the intermediate spectral
 * coordinate, in SI units and world[][wcs.spec] is ...
 *
 * @todo Check for constant x and/or y to speed-up computations
 * @todo Zero the unused world coordinate elements
 ***************************************************************************/
void GWcs::wcs_p2s(int ncoord, int nelem, const double* pixcrd, double* imgcrd,
                      double* phi, double* theta, double* world, int* stat) const
{
    // Initialize if required
    if (!m_wcsset)
        wcs_set();
    
    // Sanity check
    if (ncoord < 1 || (ncoord > 1 && nelem < m_naxis)) {
        std::string message;
        if (ncoord < 1) {
            message = "ncoord="+gammalib::str(ncoord)+", >0 required.";
        }
        else {
            message = "nelem="+gammalib::str(nelem)+", >="+gammalib::str(m_naxis)+" required.";
        }
        throw GException::wcs_invalid_parameter(G_WCS_P2S, message);
    }
    
    // Apply pixel-to-world linear transformation
    lin_p2x(ncoord, nelem, pixcrd, imgcrd);
    
    //TODO: Check for constant x and/or y
    int nx = ncoord;
    int ny = 0;
        
    // Transform projection plane coordinates to celestial coordinates
    cel_x2s(nx, ny, nelem, nelem, imgcrd+m_lng, imgcrd+m_lat, phi, theta,
            world+m_lng, world+m_lat, stat);

    //TODO: Zero the unused world coordinate elements
    
    // Return
    return;
}    


/***********************************************************************//**
 * @brief World-to-pixel transformation
 *
 * @param[in] ncoord Number of coordinates.
 * @param[in] nelem Vector length of each coordinate (>=m_naxis).
 * @param[in] world Array [ncoord][nelem] of world coordinates.
 * @param[out] phi Array [ncoord] of longitudes in native coordinate system.
 * @param[out] theta Array [ncoord] of latitudes in native coordinate system.
 * @param[out] imgcrd Array [ncoord][nelem] of intermediate world coordinates.
 * @param[out] pixcrd Array [ncoord][nelem] of pixel coordinates.
 * @param[out] stat Array [ncoord] of pixel coordinates validity.
 *
 * @exception GException::wcs_invalid_parameter
 *            Invalid input parameters provided
 *
 * This method transforms world coordinates to pixel coordinates. The method
 * has been adapted from wcs.c::wcss2p(). Note that this method is extremely
 * simplified with respect to wcslib, but it does the job for now.
 *
 * For celestial axes, imgcrd[][wcs.lng] and imgcrd[][wcs.lat] are the
 * projected x-, and y-coordinates in pseudo "degrees" and world[][wcs.lng]
 * and world[][wcs.lat] are the celestial longitude and latitude [deg]
 * For spectral axes, imgcrd[][wcs.spec] is the intermediate spectral
 * coordinate, in SI units and world[][wcs.spec] is ...
 *
 * @todo Check for constant x and/or y to speed-up computations
 * @todo Zero the unused world coordinate elements
 ***************************************************************************/
void GWcs::wcs_s2p(int ncoord, int nelem, const double* world,
                      double* phi, double* theta,  double* imgcrd,
                      double* pixcrd, int* stat) const
{
    // Initialize if required
    if (!m_wcsset)
        wcs_set();
    
    // Sanity check
    if (ncoord < 1 || (ncoord > 1 && nelem < m_naxis)) {
        std::string message;
        if (ncoord < 1) {
            message = "ncoord="+gammalib::str(ncoord)+", >0 required.";
        }
        else {
            message = "nelem="+gammalib::str(nelem)+", >="+gammalib::str(m_naxis)+" required.";
        }
        throw GException::wcs_invalid_parameter(G_WCS_S2P, message);
    }

    //TODO: Check for constant x and/or y
    int nlng = ncoord;
    int nlat = 0;

    // Transform celestial coordinates to projection plane coordinates
    cel_s2x(nlng, nlat, nelem, nelem, world+m_lng, world+m_lat,
            phi, theta, imgcrd+m_lng, imgcrd+m_lat, stat);

    //TODO: Zero the unused world coordinate elements

    // Apply world-to-pixel linear transformation
    lin_x2p(ncoord, nelem, imgcrd, pixcrd);
    
    // Return
    return;
}    


/***********************************************************************//**
 * @brief Print WCS information
 ***************************************************************************/
std::string GWcs::wcs_print(const GChatter& chatter) const
{
    // Initialise result string
    std::string result;

    // Continue only if chatter is not silent
    if (chatter != SILENT) {

        // Append World Coordinate parameters
        result.append("\n"+gammalib::parformat("Number of axes"));
        result.append(gammalib::str(m_naxis));
        result.append("\n"+gammalib::parformat("Longitude axis"));
        result.append(gammalib::str(m_lng));
        result.append("\n"+gammalib::parformat("Latitude axis"));
        result.append(gammalib::str(m_lat));
        result.append("\n"+gammalib::parformat("Spectral axis"));
        result.append(gammalib::str(m_spec));
    
        // Append coordinates
        result.append("\n"+gammalib::parformat("Reference coordinate")+"(");
        for (int i = 0; i < m_crval.size(); ++i) {
            if (i > 0) {
                result.append(", ");
            }
            result.append(gammalib::str(m_crval[i]));
            if (m_cunit[i].length() > 0) {
                result.append(" "+m_cunit[i]);
            }
        }
        result.append(")");
        result.append("\n"+gammalib::parformat("Reference pixel")+"(");
        for (int i = 0; i < m_crpix.size(); ++i) {
            if (i > 0) {
                result.append(", ");
            }
            result.append(gammalib::str(m_crpix[i]));
        }
        result.append(")");
        result.append("\n"+gammalib::parformat("Increment at reference")+"(");
        for (int i = 0; i < m_cdelt.size(); ++i) {
            if (i > 0) {
                result.append(", ");
            }
            result.append(gammalib::str(m_cdelt[i]));
            if (m_cunit[i].length() > 0) {
                result.append(" "+m_cunit[i]);
            }
        }
        result.append(")");
        
        // Append origin
        result.append("\n"+gammalib::parformat("(Phi_0, Theta_0)")+"(");
        result.append(wcs_print_value(m_phi0)+", ");
        result.append(wcs_print_value(m_theta0)+") deg");
    
        // Append native pole
        result.append("\n"+gammalib::parformat("(Phi_p, Theta_p)")+"(");
        result.append(wcs_print_value(m_lonpole)+", ");
        result.append(wcs_print_value(m_latpole)+") deg");

        // Append LATPOLEa keyword usage
        result.append("\n"+gammalib::parformat("LATPOLE keyword usage"));
        switch (m_latpreq) {
        case 0:
            result.append("Not used. Theta_p determined uniquely by"
                          " CRVALia and LONPOLEa keywords.");
            break;
        case 1:
            result.append("Required to select between two valid solutions"
                          " of Theta_p.");
            break;
        case 2:
            result.append("Theta_p was specified solely by LATPOLE.");
            break;
        default:
            result.append("UNDEFINED");
            break;
        }

        // Append celestial transformation parameters
        result.append("\n"+gammalib::parformat("Reference vector (m_ref)")+"(");
        for (int k = 0; k < 4; ++k) {
            if (k > 0) {
                result.append(", ");
            }
            result.append(wcs_print_value(m_ref[k]));
        }
        result.append(") deg");

        // Append Euler angles
        result.append("\n"+gammalib::parformat("Euler angles")+"(");
        for (int k = 0; k < 5; ++k) {
            if (k > 0) {
                result.append(", ");
            }
            result.append(gammalib::str(m_euler[k]));
            if (k < 3) {
                result.append(" deg");
            }
        }
        result.append(")");
    
        // Append latitude preservement flag
        if (m_isolat) {
            result.append("\n"+gammalib::parformat("Latitude preserved")+"True");
        }
        else {
            result.append("\n"+gammalib::parformat("Latitude preserved")+"False");
        }

        // Append linear transformation parameters
        if (m_unity) {
            result.append("\n"+gammalib::parformat("Unity PC matrix")+"True");
        }
        else {
            result.append("\n"+gammalib::parformat("Unity PC matrix")+"False");
        }
        result.append("\n"+gammalib::parformat("Pixel-to-image trafo")+"(");
        for (int k = 0; k < m_piximg.size(); ++k) {
            if (k > 0) {
                result.append(", ");
            }
            result.append(gammalib::str(m_piximg[k]));
        }
        result.append(")");
        result.append("\n"+gammalib::parformat("Image-to-pixel trafo")+"(");
        for (int k = 0; k < m_imgpix.size(); ++k) {
            if (k > 0) {
                result.append(", ");
            }
            result.append(gammalib::str(m_imgpix[k]));
        }
        result.append(")");
    
        // Append coordinate system
        result.append("\n"+gammalib::parformat("Coodinate system")+coordsys());
    
        // Append projection parameters
        result.append("\n"+gammalib::parformat("Projection code")+code());
        result.append("\n"+gammalib::parformat("Projection name")+name());
        result.append("\n"+gammalib::parformat("Radius of the gen. sphere"));
        result.append(gammalib::str(m_r0)+" deg");

        // Append boundary checking information
        result.append("\n"+gammalib::parformat("Strict bounds checking"));
        if (m_bounds) {
            result.append("True");
        }
        else {
            result.append("False");
        }

        // Append fiducial offset information
        result.append("\n"+gammalib::parformat("Use fiducial offset"));
        if (m_offset) {
            result.append("True");
        }
        else {
            result.append("False");
        }
        result.append("\n"+gammalib::parformat("Fiducial offset"));
        result.append("("+gammalib::str(m_x0)+", "+gammalib::str(m_y0)+")");
    
        // Append spectral transformation parameters
        result.append("\n"+gammalib::parformat("Rest frequency")+wcs_print_value(m_restfrq));
        result.append("\n"+gammalib::parformat("Rest wavelength")+wcs_print_value(m_restwav));

    } // endif: chatter was not silent

    // Return
    return result;
}


/***********************************************************************//**
 * @brief Helper function for value printing
 *
 * @param[in] value Double precision value
 *
 * This helper function either prints a double precision value or the
 * word 'UNDEFINED', depending on whether the value is defined or not.
 ***************************************************************************/
std::string GWcs::wcs_print_value(const double& value) const
{
    // Initialise result
    std::string result;
    
    // Depend value dependent string
    if (undefined(value)) {
        result.append("UNDEFINED");
    }
    else {
        result.append(gammalib::str(value));
    }
    
    // Return result
    return result;
}


/*==========================================================================
 =                                                                         =
 =         Celestial transformation methods adapted from wcslib            =
 =                                                                         =
 ==========================================================================*/

/***********************************************************************//**
 * @brief Initialise celestial transformation parameters
 *
 * Code adapted from cel.c::celini().
 ***************************************************************************/
void GWcs::cel_ini(void) const
{
    // Initialise parameters
    m_celset  = false;
    m_offset  = false;
    m_phi0    = UNDEFINED;
    m_theta0  = UNDEFINED;
    m_ref[0]  = 0.0;
    m_ref[1]  = 0.0;
    m_ref[2]  = UNDEFINED;
    m_ref[3]  = +90.0;
    m_latpreq = -1;
    m_isolat  = false;
    
    // Clear Euler angles
    for (int k = 0; k < 5; ++k) {
        m_euler[k] = 0.0;
    }
    
    // Initialise projection parameters
    prj_ini();
   
    // Return
    return;
}


/***********************************************************************//**
 * @brief Setup of celestial transformation
 *
 * @exception GException::wcs_invalid_parameter
 *            Invalid World Coordinate System parameter encountered.
 *
 * This method sets up the celestial transformation information. The method
 * has been adapted from the wcslib function cel.c::celset. It:
 * - sets the projection (using prj_set)
 * - computes the native longitude and latitude and stores the results 
 *   in m_ref[2] and m_ref[3]
 * - computes the Euler angles for the celestial transformation and stores
 *   the result in m_euler
 * - it sets the m_latpreq (0=, 1=two solutions)
 * - it sets the m_isolat flag
 *
 * The m_latpreq member is for informational purposes and indicates how the
 * LATPOLEa keyword was used
 * - 0: Not required, theta_p (== delta_p) was determined uniquely by the
 *      CRVALia and LONPOLEa keywords.
 * - 1: Required to select between two valid solutions of theta_p.
 * - 2: theta_p was specified solely by LATPOLEa.
 *
 * The m_isolat flag is true if the spherical rotation preserves the
 * magnitude of the latitude, which occurs if the axes of the native and
 * celestial coordinates are coincident. It signals an opportunity to cache
 * intermediate calculations common to all elements in a vector computation.
 ***************************************************************************/
void GWcs::cel_set(void) const
{
    // Set tolerance
    const double tol = 1.0e-10;
    
    // If no fiducial offsets are requested then make sure that (phi0,theta0)
    // are undefined
    if (!m_offset) {
        m_phi0   = UNDEFINED;
        m_theta0 = UNDEFINED;
    }
    
    // Setup projection. This method will set (phi0,theta0) if they were
    // undefined.
    prj_set();
    
    // Initialise celestial parameters
    double lng0 = m_ref[0];
    double lat0 = m_ref[1];
    double phip = m_ref[2];
    double latp = m_ref[3];
    double lngp = 0.0;

    // Set default for native longitude of the celestial pole?
    if (undefined(phip) || phip == 999.0) {
        phip  = (lat0 < m_theta0) ? 180.0 : 0.0;
        phip += m_phi0;
        if (phip < -180.0) {
            phip += 360.0;
        }
        else if (phip > 180.0) {
            phip -= 360.0;
        }
        m_ref[2] = phip;
    }

    // Initialise
    m_latpreq = 0;
    
    // Compute celestial coordinates of the native pole
    // Fiducial point at the native pole?
    if (m_theta0 == 90.0) {
        lngp = lng0;
        latp = lat0;
    }
    
    // ... otherwise fiducial point is away from the native pole
    else {
    
        // Compute sine and cosine of lat0 and theta0
        double slat0;
        double clat0;
        double sthe0;
        double cthe0;
        gammalib::sincosd(lat0,     &slat0, &clat0);
        gammalib::sincosd(m_theta0, &sthe0, &cthe0);

        // ...
        double sphip;
        double cphip;
        double u;
        double v;
        if (phip == m_phi0) {
            sphip = 0.0;
            cphip = 1.0;
            u     = m_theta0;
            v     = 90.0 - lat0;
        }
        
        // ...
        else {
            
            // Compute sine and cosine of Phi_p - Phi_0
            gammalib::sincosd(phip - m_phi0, &sphip, &cphip);

            // ...
            double x = cthe0 * cphip;
            double y = sthe0;
            double z = std::sqrt(x*x + y*y);
            if (z == 0.0) {
                
                // Check of an invalid coordinate transformation parameter
                // has been encountered. Since z=0 we exlect sin(lat0)=0.
                if (slat0 != 0.0) {
                    std::string message = "sin(lat0)="+gammalib::str(slat0)+", expected 0.";
                    throw GException::wcs_invalid_parameter(G_CEL_SET, message);
                }

                // latp determined solely by LATPOLEa in this case
                m_latpreq = 2;
                if (latp > 90.0) {
                    latp = 90.0;
                }
                else if (latp < -90.0) {
                    latp = -90.0;
                }
                
            }
            
            // ... otherwise ...
            else {
                double slz = slat0/z;
                if (std::abs(slz) > 1.0) {
                    if ((std::abs(slz) - 1.0) < tol) {
                        if (slz > 0.0) {
                            slz = 1.0;
                        }
                        else {
                            slz = -1.0;
                        }
                    }
                    else {
                        std::string message;
                        message  = "abs(slz)-1 >= "+gammalib::str(std::abs(slz) - 1.0);
                        message += +", expected <"+gammalib::str(tol)+".";
                        throw GException::wcs_invalid_parameter(G_CEL_SET, message);
                    }
                }
                u = gammalib::atan2d(y,x);
                v = gammalib::acosd(slz);
            } // endelse: z != 0
        } // endelse: ...

        // ...
        if (m_latpreq == 0) {
            double latp1 = u + v;
            if (latp1 > 180.0) {
                latp1 -= 360.0;
            }
            else if (latp1 < -180.0) {
                latp1 += 360.0;
            }

            // ...
            double latp2 = u - v;
            if (latp2 > 180.0) {
                latp2 -= 360.0;
            }
            else if (latp2 < -180.0) {
                latp2 += 360.0;
            }

            // Are there two valid solutions for latp?
            if (std::abs(latp1) < 90.0+tol && std::abs(latp2) < 90.0+tol) {
                m_latpreq = 1;
            }

            // Select solution
            if (std::abs(latp-latp1) < std::abs(latp-latp2)) {
                latp = (std::abs(latp1) < 90.0+tol) ? latp1 : latp2;
            }
            else {
                latp = (std::abs(latp2) < 90.0+tol) ? latp2 : latp1;
            }

            // Account for rounding error
            if (std::abs(latp) < 90.0+tol) {
                if (latp > 90.0) {
                    latp =  90.0;
                }
                else if (latp < -90.0) {
                    latp = -90.0;
                }
            }
        } // endif: ...

        // ...
        double z = gammalib::cosd(latp) * clat0;
        if (std::abs(z) < tol) {
        
            // Celestial pole at the fiducial point
            if (std::abs(clat0) < tol) {
                lngp = lng0;
            }

            // Celestial north pole at the native pole
            else if (latp > 0.0) {
                lngp = lng0 + phip - m_phi0 - 180.0;
            }

            // Celestial south pole at the native pole
            else {
                lngp = lng0 - phip + m_phi0;
            }

        }
        
        // ...
        else {
            double x = (sthe0 - gammalib::sind(latp)*slat0)/z;
            double y =  sphip*cthe0/clat0;
            if (x == 0.0 && y == 0.0) {
                std::string message;
                message  = "x=0 and y=0";
                message += +", expected at least that one differs from 0.";
                throw GException::wcs_invalid_parameter(G_CEL_SET, message);
            }
            lngp = lng0 - gammalib::atan2d(y,x);
        }

        // Make celestial longitude at the pole the same sign as at the
        // fiducial point
        if (lng0 >= 0.0) {
            if (lngp < 0.0) {
                lngp += 360.0;
            }
            else if (lngp > 360.0) {
                lngp -= 360.0;
            }
        } 
        else {
            if (lngp > 0.0) {
                lngp -= 360.0;
            }
            else if (lngp < -360.0) {
                lngp += 360.0;
            }
        }
        
    } // endelse: fiducial point was away from native pole
    
    // Store LATPOLEa
    m_ref[3] = latp;

    // Set the Euler angles
    m_euler[0] = lngp;
    m_euler[1] = 90.0 - latp;
    m_euler[2] = phip;
    gammalib::sincosd(m_euler[1], &m_euler[4], &m_euler[3]);
    
    // Signal if |latitude| is preserved
    m_isolat = (m_euler[4] == 0.0);

    // Check for ill-conditioned parameters
    if (std::abs(latp) > 90.0+tol) {
        std::string message;
        message  = "abs(latp) > 90, coordinate transformation is ill-conditioned.";
        throw GException::wcs_invalid_parameter(G_CEL_SET, message);
    }

    // Celestial parameter have been set
    m_celset = true;
    
    // Return
    return;
}


/***********************************************************************//**
 * @brief Pixel-to-world celestial transformation
 *
 * @param[in] nx X pixel vector length.
 * @param[in] ny Y pixel vector length (0=no replication, ny=nx).
 * @param[in] sxy Input vector step.
 * @param[in] sll Output vector step.
 * @param[in] x Vector of projected x coordinates.
 * @param[in] y Vector of projected y coordinates.
 * @param[out] phi Longitude of the projected point in native spherical
 *                 coordinates [deg].
 * @param[out] theta Latitude of the projected point in native spherical
 *                   coordinates [deg].
 * @param[out] lng Celestial longitude of the projected point [deg].
 * @param[out] lat Celestial latitude of the projected point [deg].
 * @param[out] stat Status return value for each vector element
 *                  (0=success, 1=invalid).
 *
 * This method transforms (x,y) coordinates in the plane of projection to
 * celestial coordinates (lng,lat). The method has been adapted from the
 * wcslib function cel.c::celx2s.
 ***************************************************************************/
void GWcs::cel_x2s(int nx, int ny, int sxy, int sll,
                      const double* x, const double *y,
                      double* phi, double* theta,
                      double* lng, double* lat, int* stat) const
{
    // Initialize celestial transformations if required
    if (!m_celset) {
        cel_set();
    }

    // Apply spherical deprojection
    prj_x2s(nx, ny, sxy, 1, x, y, phi, theta, stat);
    
    // Compute number of Phi values
    int nphi = (ny > 0) ? (nx*ny) : nx;
    
    // Compute celestial coordinates
    sph_x2s(nphi, 0, 1, sll, phi, theta, lng, lat);

    // Return
    return;
}


/***********************************************************************//**
 * @brief World-to-pixel celestial transformation
 *
 * @param[in] nlng Longitude vector length.
 * @param[in] nlat Latitude vector length (0=no replication, nlat=nlng).
 * @param[in] sll Input vector step.
 * @param[in] sxy Output vector step.
 * @param[in] lng Celestial longitude of the projected point [deg].
 * @param[in] lat Celestial latitude of the projected point [deg].
 * @param[out] phi Longitude of the projected point in native spherical
 *                 coordinates [deg].
 * @param[out] theta Latitude of the projected point in native spherical
 *                   coordinates [deg].
 * @param[out] x Vector of projected x coordinates.
 * @param[out] y Vector of projected y coordinates.
 * @param[out] stat Status return value for each vector element
 *                  (0=success, 1=invalid).
 *
 * This method transforms (x,y) coordinates in the plane of projection to
 * celestial coordinates (lng,lat). The method has been adapted from the
 * wcslib function cel.c::celx2s.
 ***************************************************************************/
void GWcs::cel_s2x(int nlng, int nlat, int sll, int sxy,
                      const double* lng, const double* lat,
                      double* phi, double* theta,
                      double* x, double* y, int* stat) const
{
    // Initialize celestial transformations if required
    if (!m_celset) {
        cel_set();
    }

    // Compute native coordinates
    sph_s2x(nlng, nlat, sll, 1, lng, lat, phi, theta);

    // Constant celestial latitude -> constant native latitude
    int nphi;
    int ntheta;
    if (m_isolat) {
        nphi   = nlng;
        ntheta = nlat;
    } 
    else {
        nphi   = (nlat > 0) ? (nlng*nlat) : nlng;
        ntheta = 0;
    }

    // Apply spherical projection
    prj_s2x(nphi, ntheta, 1, sxy, phi, theta, x, y, stat);
    
    // Return
    return;
}


/*==========================================================================
 =                                                                         =
 =         Spherical transformation methods adapted from wcslib            =
 =                                                                         =
 ==========================================================================*/

/***********************************************************************//**
 * @brief Rotation in the pixel-to-world direction
 *
 * @param[in] nphi Phi vector length.
 * @param[in] ntheta Theta vector length (0=no replication).
 * @param[in] spt Input vector step.
 * @param[in] sll Output vector step.
 * @param[in] phi Longitude in the native coordinate system of the
 *                projection [deg].
 * @param[in] theta Latitude in the native coordinate system of the
 *                  projection [deg].
 * @param[out] lng Celestial longitude [deg].
 * @param[out] lat Celestial latitude [deg].
 *
 * This method has been adapted from the wcslib function sph.c::sphx2s().
 * The interface follows very closely that of wcslib.
 ***************************************************************************/
void GWcs::sph_x2s(int nphi, int ntheta, int spt, int sll,
                   const double* phi, const double* theta,
                   double* lng, double* lat) const
{
    // Set tolerance
    const double tol = 1.0e-5;
    
    // Set value replication length mphi,mtheta
    int mphi;
    int mtheta;
    if (ntheta > 0) {
        mphi   = nphi;
        mtheta = ntheta;
    }
    else {
        mphi   = 1;
        mtheta = 1;
        ntheta = nphi;
    }

    // Check for a simple change in origin of longitude
    if (m_euler[4] == 0.0) {
        
        // Initialise pointers
        double*       lngp   = lng;
        double*       latp   = lat;
        const double* phip   = phi;
        const double* thetap = theta;
            
        // Case A: ...
        if (m_euler[1] == 0.0) {
        
            // ...
            double dlng = fmod(m_euler[0] + 180.0 - m_euler[2], 360.0);

            // ...
            for (int itheta = 0; itheta < ntheta; ++itheta, phip += spt, thetap += spt) {
                for (int iphi = 0; iphi < mphi; ++iphi, lngp += sll, latp += sll) {

                    // Shift longitude
                    *lngp = *phip + dlng;
                    *latp = *thetap;

                    // Normalize the celestial longitude
                    if (m_euler[0] >= 0.0) {
                        if (*lngp < 0.0) {
                            *lngp += 360.0;
                        }
                    } 
                    else {
                        if (*lngp > 0.0) {
                            *lngp -= 360.0;
                        }
                    }
                    if (*lngp > 360.0) {
                        *lngp -= 360.0;
                    }
                    else if (*lngp < -360.0) {
                        *lngp += 360.0;
                    }
                        
                } // endfor: looped over phi
            } // endfor: looped over theta

        } // endif: ...
        
        // Case B: ...
        else {
            
            // ...
            double dlng = fmod(m_euler[0] + m_euler[2], 360.0);

            // ...
            for (int itheta = 0; itheta < ntheta; ++itheta, phip += spt, thetap += spt) {
                for (int iphi = 0; iphi < mphi; ++iphi, lngp += sll, latp += sll) {

                    // Shift longitude and inverte latitude
                    *lngp = dlng - *phip;
                    *latp = -(*thetap);

                    // Normalize the celestial longitude
                    if (m_euler[0] >= 0.0) {
                        if (*lngp < 0.0) {
                            *lngp += 360.0;
                        }
                    }
                    else {
                        if (*lngp > 0.0) {
                            *lngp -= 360.0;
                        }
                    }
                    if (*lngp > 360.0) {
                        *lngp -= 360.0;
                    }
                    else if (*lngp < -360.0) {
                        *lngp += 360.0;
                    }
                        
                } // endfor: looped over phi
            } // endfor: looped over theta
        } // endelse: ...

    } // endif: there was a simple change of longitude

    // ... otherwise to general transformation
    else {

        // Do phi dependency
        const double* phip   = phi;
        int           rowoff = 0;
        int           rowlen = nphi*sll;
        for (int iphi = 0; iphi < nphi; ++iphi, rowoff += sll, phip += spt) {
            double  dphi = *phip - m_euler[2];
            double* lngp = lng + rowoff;
            for (int itheta = 0; itheta < mtheta; ++itheta, lngp += rowlen) {
                *lngp = dphi;
            }
        }

        // Do theta dependency
        const double* thetap = theta;
        double*       lngp   = lng;
        double*       latp   = lat;
        for (int itheta = 0; itheta < ntheta; ++itheta, thetap += spt) {
            
            // ...
            double sinthe;
            double costhe;
            gammalib::sincosd(*thetap, &sinthe, &costhe);
            
            // ...
            double costhe3 = costhe * m_euler[3];
            double costhe4 = costhe * m_euler[4];
            double sinthe3 = sinthe * m_euler[3];
            double sinthe4 = sinthe * m_euler[4];

            // Loop over Phi
            for (int iphi = 0; iphi < mphi; ++iphi, lngp += sll, latp += sll) {
            
                //
                double dphi = *lngp;
                double sinphi;
                double cosphi;
                gammalib::sincosd(dphi, &sinphi, &cosphi);

                // Compute the celestial longitude
                double x =  sinthe4 - costhe3*cosphi;
                double y = -costhe*sinphi;
                
                // Rearrange longitude formula to reduce roundoff errors
                if (std::abs(x) < tol) {
                    x = -gammalib::cosd(*thetap + m_euler[1]) +
                        costhe3*(1.0 - cosphi);
                }

                // Compute longitude shift
                double dlng;
                if (x != 0.0 || y != 0.0) {
                    dlng = gammalib::atan2d(y, x);
                }
                else {
                    dlng = (m_euler[1] < 90.0) ? dphi + 180.0 : -dphi;
                }
                
                // Set celestial longitude
                *lngp = m_euler[0] + dlng;

                // Normalize the celestial longitude
                if (m_euler[0] >= 0.0) {
                    if (*lngp < 0.0) {
                        *lngp += 360.0;
                    }
                }
                else {
                    if (*lngp > 0.0) {
                        *lngp -= 360.0;
                    }
                }
                if (*lngp > 360.0) {
                    *lngp -= 360.0;
                }
                else if (*lngp < -360.0) {
                    *lngp += 360.0;
                }

                // Compute the celestial latitude. First handle the case
                // of longitude shifts by 180 deg 
                if (fmod(dphi,180.0) == 0.0) {
                    *latp = *thetap + cosphi*m_euler[1];
                    if (*latp >  90.0) *latp =  180.0 - *latp;
                    if (*latp < -90.0) *latp = -180.0 - *latp;
                }
                
                // ... then handle the case of general longitude shifts
                else {
                    // Use alternative formulae for greater accuracy
                    double z = sinthe3 + costhe4*cosphi;
                    if (z > 0.99) {
                        *latp = gammalib::acosd(sqrt(x*x+y*y));
                    }
                    else if (z < -0.99) {
                        *latp = -gammalib::acosd(sqrt(x*x+y*y));
                    }
                    else {
                        *latp = gammalib::asind(z);
                    }
                } // endelse: general longitude shift
                
            } // endfor: looped over phi
  
        } // endfor: looped over theta
    
    } // endelse: did general transformation

    // Return
    return;
}


/***********************************************************************//**
 * @brief Rotation in the pixel-to-world direction
 *
 * @param[in] nlng Longitude vector length.
 * @param[in] nlat Latitude vector length (0=no replication).
 * @param[in] sll Input vector step.
 * @param[in] spt Output vector step.
 * @param[in] lng Celestial longitude [deg].
 * @param[in] lat Celestial latitude [deg].
 * @param[out] phi Longitude in the native coordinate system of the
 *                 projection [deg].
 * @param[out] theta Latitude in the native coordinate system of the
 *                   projection [deg].
 *
 * This method has been adapted from the wcslib function sph.c::sphs2x().
 * The interface follows very closely that of wcslib.
 ***************************************************************************/
void GWcs::sph_s2x(int nlng, int nlat, int sll, int spt,
                      const double* lng, const double* lat,
                      double* phi, double* theta) const
{
    // Set tolerance
    const double tol = 1.0e-5;

    // Set value replication length mlng,mlat
    int mlng;
    int mlat;
    if (nlat > 0) {
        mlng = nlng;
        mlat = nlat;
    }
    else {
        mlng = 1;
        mlat = 1;
        nlat = nlng;
    }

    // Check for a simple change in origin of longitude
    if (m_euler[4] == 0.0) {
        
        // Initialise pointers
        const double* lngp   = lng;
        const double* latp   = lat;
        double*       phip   = phi;
        double*       thetap = theta;

        // Case A: ...
        if (m_euler[1] == 0.0) {
        
            // Compute longitude shift
            double dphi = fmod(m_euler[2] - 180.0 - m_euler[0], 360.0);

            // Apply longitude shift
            for (int ilat = 0; ilat < nlat; ++ilat, lngp += sll, latp += sll) {
                for (int ilng = 0; ilng < mlng; ++ilng, phip += spt, thetap += spt) {
                
                    // Shift longitude, keep Theta
                    *phip   = fmod(*lngp + dphi, 360.0);
                    *thetap = *latp;

                    // Normalize the native longitude
                    if (*phip > 180.0) {
                        *phip -= 360.0;
                    }
                    else if (*phip < -180.0) {
                        *phip += 360.0;
                    }
        
                } // endfor: looped over longitude
            } // endfor: looped over latitude

        } // endif: Case A
        
        // Case B: ...
        else {
            
            // Compute longitude shift
            double dphi = fmod(m_euler[2] + m_euler[0], 360.0);

            // Apply longitude shift
            for (int ilat = 0; ilat < nlat; ++ilat, lngp += sll, latp += sll) {
                for (int ilng = 0; ilng < mlng; ++ilng, phip += spt, thetap += spt) {
                
                    // Shift longitude, flip Theta
                    *phip   = fmod(dphi - *lngp, 360.0);
                    *thetap = -(*latp);

                    // Normalize the native longitude
                    if (*phip > 180.0) {
                        *phip -= 360.0;
                    }
                    else if (*phip < -180.0) {
                        *phip += 360.0;
                    }
          
                } // endfor: looped over longitude
            } // endfor: looped over latitude
            
        } // endelse: Case B

    } // endif: simple change in origin
    
    // ... otherwise compute general transformation
    else {

        // Do lng dependency
        const double* lngp   = lng;
        int           rowoff = 0;
        int           rowlen = nlng * spt;
        for (int ilng = 0; ilng < nlng; ++ilng, rowoff += spt, lngp += sll) {
            double  dlng   = *lngp - m_euler[0];
            double* phip   = phi + rowoff;
            for (int ilat = 0; ilat < mlat; ++ilat, phip += rowlen) {
                *phip = dlng;
            }
        }

        // Do lat dependency
        const double* latp   = lat;
        double*       phip   = phi;
        double*       thetap = theta;
        for (int ilat = 0; ilat < nlat; ++ilat, latp += sll) {
            
            // ...
            double sinlat;
            double coslat;
            gammalib::sincosd(*latp, &sinlat, &coslat);
            double coslat3 = coslat*m_euler[3];
            double coslat4 = coslat*m_euler[4];
            double sinlat3 = sinlat*m_euler[3];
            double sinlat4 = sinlat*m_euler[4];

            // Loop over longitudes
            for (int ilng = 0; ilng < mlng; ++ilng, phip += spt, thetap += spt) {
            
                // ...
                double dlng = *phip;
                double sinlng;
                double coslng;
                gammalib::sincosd(dlng, &sinlng, &coslng);

                // Compute the native longitude
                double x = sinlat4 - coslat3*coslng;
                double y = -coslat*sinlng;
                
                // Rearrange formula to reduce roundoff errors
                if (std::abs(x) < tol) {
                    x = -gammalib::cosd(*latp+m_euler[1]) +
                        coslat3*(1.0 - coslng);
                }

                // Compute Phi shift
                double dphi;
                if (x != 0.0 || y != 0.0) {
                    dphi = gammalib::atan2d(y, x);
                } 
                else { // Change of origin of longitude
                    if (m_euler[1] < 90.0) {
                        dphi =  dlng - 180.0;
                    }
                    else {
                        dphi = -dlng;
                    }
                }
                
                // Set Phi
                *phip = fmod(m_euler[2] + dphi, 360.0);

                // Normalize the native longitude
                if (*phip > 180.0) {
                    *phip -= 360.0;
                }
                else if (*phip < -180.0) {
                    *phip += 360.0;
                }

                // Compute the native latitude. First handle the case
                // of longitude shifts by 180 deg
                if (fmod(dlng, 180.0) == 0.0) {
                    *thetap = *latp + coslng*m_euler[1];
                    if (*thetap >  90.0) *thetap =  180.0 - *thetap;
                    if (*thetap < -90.0) *thetap = -180.0 - *thetap;
                }
                
                // ... then handle the case of general longitude shifts
                else {
                    // Use alternative formulae for greater accuracy
                    double z = sinlat3 + coslat4*coslng;
                    if (z > 0.99) {
                        *thetap = gammalib::acosd(sqrt(x*x+y*y));
                    }
                    else if (z < -0.99) {
                        *thetap = -gammalib::acosd(sqrt(x*x+y*y));
                    }
                    else {
                        *thetap = gammalib::asind(z);
                    }
                }
      
            } // endfor: looped over longitudes
    
        } // endfor: looped over latitude
  
    } // endelse: handled general case

    // Return
    return;
}


/*==========================================================================
 =                                                                         =
 =                   Spectral methods adapted from wcslib                  =
 =                                                                         =
 ==========================================================================*/

/***********************************************************************//**
 * @brief Initialise spectral transformation parameters
 *
 * Code adapted from spc.c::spcini(). The actual version of the code does
 * nothing.
 ***************************************************************************/
void GWcs::spc_ini(void)
{
   
    // Return
    return;
}


/*==========================================================================
 =                                                                         =
 =             Linear transformation methods adapted from wcslib           =
 =                                                                         =
 ==========================================================================*/

/***********************************************************************//**
 * @brief Initialise linear transformation parameters
 *
 * Code adapted from lin.c::linini().
 ***************************************************************************/
void GWcs::lin_ini(int naxis)
{
    // Initialise parameters
    m_linset = false;
    m_unity  = false;
    
    // Clear vectors
    m_crpix.clear();
    m_pc.clear();
    m_cdelt.clear();
    m_piximg.clear();
    m_imgpix.clear();
    
    // Continue only if there are axes
    if (naxis > 0) {
   
        // Loop over axes
        for (int i = 0; i < naxis; ++i) {
        
            // CRPIXja defaults to 0.0
            m_crpix.push_back(0.0);
            
            // PCi_ja defaults to the unit matrix
            for (int j = 0; j < naxis; ++j) {
                if (j == i) {
                    m_pc.push_back(1.0);
                }
                else {
                    m_pc.push_back(0.0);
                }
            }
            
            // CDELTia defaults to 1.0
            m_cdelt.push_back(1.0);
        
        } // endfor: looped over axes
        
    } // endif: there were axes

    // Return
    return;
}


/***********************************************************************//**
 * @brief Initialise linear transformation parameters
 *
 * Code adapted from lin.c::linset(). It requires m_pc to be set and to be
 * of size m_naxis*m_naxis.
 ***************************************************************************/
void GWcs::lin_set(void) const
{
    // Clear transformation matrices
    m_piximg.clear();
    m_imgpix.clear();
    
    // Check for unity PC matrix
    m_unity = true;
    for (int i = 0, index = 0; i < m_naxis; ++i) {
        for (int j = 0; j < m_naxis; ++j, ++index) {
            if (j == i) {
                if (m_pc[index] != 1.0) {
                    m_unity = false;
                    break;
                }
            }
            else {
                if (m_pc[index] != 0.0) {
                    m_unity = false;
                    break;
                }
            }
        }
        if (!m_unity) {
            break;
        }
    }
    
    // Debug option: force PC usage for testing purposes
    #if defined(G_LIN_MATINV_FORCE_PC)
    m_unity = false;
    std::cout << "DEBUG: Force PC usage in linear transformations." << std::endl;
    #endif
    
    // Compute transformation matrices for non-uniform PC matrix
    if (!m_unity) {
    
        // Compute the pixel-to-image transformation matrix
        for (int i = 0, index = 0; i < m_naxis; ++i) {
            for (int j = 0; j < m_naxis; ++j, ++index) {
                m_piximg.push_back(m_cdelt[i] * m_pc[index]);
            }
        }
    
        // Compute the image-to-pixel transformation matrix
        lin_matinv(m_piximg, m_imgpix);
        
    }
    
    // Signal that linear transformation matrix has been set
    m_linset = true;

    // Return
    return;
}


/***********************************************************************//**
 * @brief Pixel-to-world linear transformation
 *
 * @param[in] ncoord Number of coordinates.
 * @param[in] nelem Vector length of each coordinate (>=m_naxis).
 * @param[in] pixcrd Array of pixel coordinates (ncoord*nelem).
 * @param[out] imgcrd Array of intermediate world coordinates (ncoord*nelem).
 *
 * Transforms pixel coordinates to intermediate world coordinates. This
 * method has been adapted from lin.c::linp2x(). The method performs distinct
 * computations depending of whether the PC matrix is unity or not, avoiding
 * a matrix multiplication when it is not necessary.
 ***************************************************************************/
void GWcs::lin_p2x(int ncoord, int nelem, const double* pixcrd, double* imgcrd) const
{
    // Initialize linear transformations if required
    if (!m_linset) {
        lin_set();
    }
    
    // Convert pixel coordinates to intermediate world coordinates
    const double* pix = pixcrd;
    double*       img = imgcrd;

    // Case A: we have a unity PC matrix
    if (m_unity) {
    
        // Loop over all coordinates
        for (int k = 0; k < ncoord; ++k) {
            
            // Transform the first m_naxis elements
            for (int i = 0; i < m_naxis; ++i) {
                *(img++) = m_cdelt[i] * (*(pix++) - m_crpix[i]);
            }
            
            // Go to next coordinate
            pix += (nelem - m_naxis);
            img += (nelem - m_naxis);
            
        } // endfor: looped over all coordinates

    } 
    
    // Case B: we have a non-unity PC matrix
    else {
    
        // Loop over all coordinates
        for (int k = 0; k < ncoord; ++k) {
        
            // Clear first m_naxis elements
            for (int i = 0; i < m_naxis; ++i) {
                img[i] = 0.0;
            }

            // Perform matrix multiplication (column-wise multiplication
            // allows this to be cached)
            for (int j = 0; j < m_naxis; ++j) {
                double  temp   = *(pix++) - m_crpix[j];
                for (int i = 0, ji = j; i < m_naxis; ++i, ji += m_naxis) {
                    img[i] += m_piximg[ji] * temp;
                }
            }

            // Go to next coordinate
            pix += (nelem - m_naxis);
            img += nelem;
    
        } // endfor: looped over all coordinates
        
    } // endelse: PC matrix was not unity
        
    // Return
    return;
}


/***********************************************************************//**
 * @brief World-to-pixel linear transformation
 *
 * @param[in] ncoord Number of coordinates.
 * @param[in] nelem Vector length of each coordinate (>=m_naxis).
 * @param[in] imgcrd Array of intermediate world coordinates (ncoord*nelem).
 * @param[out] pixcrd Array of pixel coordinates (ncoord*nelem).
 *
 * Transforms intermediate world coordinates to pixel coordinates. This
 * method has been adapted from lin.c::linx2p(). The method performs distinct
 * computations depending of whether the PC matrix is unity or not, avoiding
 * a matrix multiplication when it is not necessary.
 ***************************************************************************/
void GWcs::lin_x2p(int ncoord, int nelem, const double* imgcrd, double* pixcrd) const
{
    // Initialize linear transformations if required
    if (!m_linset) {
        lin_set();
    }
    
    // Convert pixel coordinates to intermediate world coordinates
    const double* img = imgcrd;
    double*       pix = pixcrd;

    // Case A: we have a unity PC matrix
    if (m_unity) {
    
        // Loop over all coordinates
        for (int k = 0; k < ncoord; ++k) {
            
            // Transform the first m_naxis elements
            for (int i = 0; i < m_naxis; ++i) {
                *(pix++) = (*(img++) / m_cdelt[i]) + m_crpix[i];
            }
            
            // Go to next coordinate
            pix += (nelem - m_naxis);
            img += (nelem - m_naxis);
            
        } // endfor: looped over all coordinates

    } 
    
    // Case B: we have a non-unity PC matrix
    else {
    
        // Loop over all coordinates
        for (int k = 0; k < ncoord; ++k) {
        
            // Perform matrix multiplication
            for (int j = 0, ji = 0; j < m_naxis; ++j) {
                *pix = 0.0;
                for (int i = 0; i < m_naxis; ++i, ++ji) {
                    *pix += m_imgpix[ji] * img[i];
                }
                *(pix++) += m_crpix[j];
            }

            // Go to next coordinate
            pix += (nelem - m_naxis);
            img += nelem;
    
        } // endfor: looped over all coordinates
        
    } // endelse: PC matrix was not unity
        
    // Return
    return;
}


/***********************************************************************//**
 * @brief Invert linear transformation matrix
 *
 * @param[in] mat Matrix
 * @param[out] inv Inverted matrix
 *
 * @exception GException::wcs_singular_matrix
 *            Singular matrix encountered.
 *
 * Inverts a linear transformation matrix that is stored in a vector. The
 * matrix dimension is assumed to be m_naxis*m_naxis. This method has been
 * adapted from lin.c::matinv().
 ***************************************************************************/
void GWcs::lin_matinv(const std::vector<double>& mat, std::vector<double>& inv) const
{
    // Continue only if naxis is valid
    if (m_naxis > 0) {

        // Declare internal arrays
        std::vector<int>    mxl;
        std::vector<int>    lxm;
        std::vector<double> rowmax;
        std::vector<double> lu = mat;
        
        // Clear inverse matrix
        inv.clear();
        inv.assign(m_naxis*m_naxis, 0.0);
        
        // Initialize arrays
        for (int i = 0, ij = 0; i < m_naxis; ++i) {
        
            // Vector that records row interchanges
            mxl.push_back(i);
            lxm.push_back(0);
            
            // Maximum element value in row
            rowmax.push_back(0.0);
            for (int j = 0; j < m_naxis; ++j, ++ij) {
                double dtemp = std::abs(mat[ij]);
                if (dtemp > rowmax[i]) {
                    rowmax[i] = dtemp;
                }
            }
            
            // Throw exception if matrix is singular
            if (rowmax[i] == 0.0) {
                throw GException::wcs_singular_matrix(G_LIN_MATINV, m_naxis, mat);
            }
        
        } // endfor: initialized array


        // Form the LU triangular factorization using scaled partial pivoting
        for (int k = 0; k < m_naxis; ++k) {
        
            // Decide whether to pivot
            double colmax = std::abs(lu[k*m_naxis+k]) / rowmax[k];
            int    pivot  = k;
            for (int i = k+1; i < m_naxis; ++i) {
                int    ik    = i*m_naxis + k;
                double dtemp = std::abs(lu[ik]) / rowmax[i];
                if (dtemp > colmax) {
                    colmax = dtemp;
                    pivot  = i;
                }
            }
            
            // Do we need to pivot
            if (pivot > k) {
            
                // We must pivot, interchange the rows of the design matrix
                for (int j = 0, pj = pivot*m_naxis, kj = k*m_naxis; j < m_naxis; ++j, ++pj, ++kj) {
                    double dtemp = lu[pj];
                    lu[pj]       = lu[kj];
                    lu[kj]       = dtemp;
                }

                // Amend the vector of row maxima
                double dtemp  = rowmax[pivot];
                rowmax[pivot] = rowmax[k];
                rowmax[k]     = dtemp;

                // Record the interchange for later use
                int itemp  = mxl[pivot];
                mxl[pivot] = mxl[k];
                mxl[k]     = itemp;
    
            } // endif: pivoting required

            // Gaussian elimination
            for (int i = k+1; i < m_naxis; ++i) {
                
                // Compute matrix index
                int ik = i*m_naxis + k;

                // Nothing to do if lu[ik] is zero
                if (lu[ik] != 0.0) {
                    
                    // Save the scaling factor
                    lu[ik] /= lu[k*m_naxis+k];

                    // Subtract rows
                    for (int j = k+1; j < m_naxis; ++j) {
                        lu[i*m_naxis+j] -= lu[ik]*lu[k*m_naxis+j];
                    }

                } // endif: lu[ik] was not zero
    
            } // endfor: Gaussian elimination
            
        } // endfor: formed LU triangular factorization


        // mxl[i] records which row of mat corresponds to row i of lu
        // lxm[i] records which row of lu  corresponds to row i of mat
        for (int i = 0; i < m_naxis; ++i) {
            lxm[mxl[i]] = i;
        }

        // Determine the inverse matrix
        for (int k = 0; k < m_naxis; ++k) {
        
            // ...
            inv[lxm[k]*m_naxis+k] = 1.0;

            // Forward substitution
            for (int i = lxm[k]+1; i < m_naxis; ++i) {
                for (int j = lxm[k]; j < i; ++j) {
                    inv[i*m_naxis+k] -= lu[i*m_naxis+j]*inv[j*m_naxis+k];
                }
            }

            // Backward substitution
            for (int i = m_naxis-1; i >= 0; --i) {
                for (int j = i+1; j < m_naxis; ++j) {
                    inv[i*m_naxis+k] -= lu[i*m_naxis+j]*inv[j*m_naxis+k];
                }
                inv[i*m_naxis+k] /= lu[i*m_naxis+i];
            }
            
        } // endfor: determined inverse matrix
    
    } // endif: naxis was valid

    // Return
    return;
}


/*==========================================================================
 =                                                                         =
 =                  Projection methods adapted from wcslib                 =
 =                                                                         =
 ==========================================================================*/

/***********************************************************************//**
 * @brief Initialise projection parameters
 *
 * Code adapted from prj.c::prjini().
 ***************************************************************************/
void GWcs::prj_ini(void) const
{
    // Initialise parameters
    m_prjset = false;
    m_r0     = 0.0;
    m_pv[0]  = 0.0;
    m_pv[1]  = UNDEFINED;
    m_pv[2]  = UNDEFINED;
    m_pv[3]  = UNDEFINED;
    for (int k = 4; k < PVN; ++k) {
        m_pv[k] = 0.0;
    }
    m_bounds = true; // 1 in wcslib
    m_x0     = 0.0;
    m_y0     = 0.0;
    m_w.clear();
    
    // Return
    return;
}


/***********************************************************************//**
 * @brief Compute fiducial offset to force (x,y) = (0,0) at (phi0,theta0)
 *
 * @param[in] phi0 Fiducial longitude
 * @param[in] theta0 Fiducial latitude
 *
 * Code adapted from prj.c::prjoff().
 ***************************************************************************/
void GWcs::prj_off(const double& phi0, const double& theta0) const
{
    // Initialise fiducial offsets
    m_x0 = 0.0;
    m_y0 = 0.0;
    
    // Set both to the projection-specific default if either undefined
    if (undefined(m_phi0) || undefined(m_theta0)) {
        m_phi0   = phi0;
        m_theta0 = theta0;
    }
    
    // ... otherwise compute (x,y) for (phi0,theta0)
    else {
        // Get (x,y) at (phi0,theta0) from projection
        int    stat;
        double x0;
        double y0;
        prj_s2x(1, 1, 1, 1, &m_phi0, &m_theta0, &x0, &y0, &stat);
        m_x0 = x0;
        m_y0 = y0;
    }
    
    // Return
    return;
}<|MERGE_RESOLUTION|>--- conflicted
+++ resolved
@@ -456,49 +456,6 @@
     GSkyDir dir3 = pix2dir(GSkyPixel(pixel.x()+0.5, pixel.y()+0.5));
     GSkyDir dir4 = pix2dir(GSkyPixel(pixel.x()-0.5, pixel.y()+0.5));
 
-<<<<<<< HEAD
-    // Compute angular distances between pixel corners
-    double a12 = dir1.dist(dir2);
-    double a13 = dir1.dist(dir3);
-    double a14 = dir1.dist(dir4);
-    double a23 = dir2.dist(dir3);
-    double a24 = dir2.dist(dir4);
-    double a34 = dir3.dist(dir4);
-
-    // Angle 1
-    double a = a13;
-    double b = a34;
-    double c = a14;
-    double angle1 = std::acos((std::cos(a) - std::cos(b)*std::cos(c))/(std::sin(b)*std::sin(c)));
-
-    // Angle 2
-    a = a24;
-    b = a23;
-    c = a34;
-    double angle2 = std::acos((std::cos(a) - std::cos(b)*std::cos(c))/(std::sin(b)*std::sin(c)));
-
-    // Angle 3
-    a = a13;
-    b = a12;
-    c = a23;
-    double angle3 = std::acos((std::cos(a) - std::cos(b)*std::cos(c))/(std::sin(b)*std::sin(c)));
-
-    // Angle 4
-    a = a24;
-    b = a14;
-    c = a12;
-    double angle4 = std::acos((std::cos(a) - std::cos(b)*std::cos(c))/(std::sin(b)*std::sin(c)));
-
-    /*
-    std::cout << angle1 << " ";
-    std::cout << angle2 << " ";
-    std::cout << angle3 << " ";
-    std::cout << angle4 << " " << std::endl;
-    */
-    
-    // http://mathworld.wolfram.com/SphericalPolygon.html
-    double solidangle = (angle1 + angle2 + angle3 + angle4) - (2.0 * gammalib::pi);
-=======
     // Compile option 1: Use triginometric function
     #if defined(G_USE_TRIGO_FOR_SOLIDANGLE)
 
@@ -621,7 +578,6 @@
                         (angle1 + angle2 + angle3 + angle4) -
                         gammalib::twopi;
     #endif
->>>>>>> 7d2423aa
 
     // Return solid angle
     return solidangle;
