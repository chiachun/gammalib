/***************************************************************************
 *                       GSkymap.cpp - Sky map class                       *
 * ----------------------------------------------------------------------- *
 *  copyright (C) 2010-2014 by Juergen Knoedlseder                         *
 * ----------------------------------------------------------------------- *
 *                                                                         *
 *  This program is free software: you can redistribute it and/or modify   *
 *  it under the terms of the GNU General Public License as published by   *
 *  the Free Software Foundation, either version 3 of the License, or      *
 *  (at your option) any later version.                                    *
 *                                                                         *
 *  This program is distributed in the hope that it will be useful,        *
 *  but WITHOUT ANY WARRANTY; without even the implied warranty of         *
 *  MERCHANTABILITY or FITNESS FOR A PARTICULAR PURPOSE.  See the          *
 *  GNU General Public License for more details.                           *
 *                                                                         *
 *  You should have received a copy of the GNU General Public License      *
 *  along with this program.  If not, see <http://www.gnu.org/licenses/>.  *
 *                                                                         *
 ***************************************************************************/
/**
 * @file GSkymap.cpp
 * @brief Sky map class implementation
 * @author Juergen Knoedlseder
 */

/* __ Includes ___________________________________________________________ */
#ifdef HAVE_CONFIG_H
#include <config.h>
#endif
#include "GException.hpp"
#include "GTools.hpp"
#include "GSkymap.hpp"
#include "GHealpix.hpp"
#include "GWcsRegistry.hpp"
#include "GWcs.hpp"
#include "GFits.hpp"
#include "GFitsTableDoubleCol.hpp"
#include "GFitsImageDouble.hpp"

/* __ Method name definitions ____________________________________________ */
#define G_CONSTRUCT_HPX                "GSkymap::GSkymap(std::string&, int&,"\
                                                       " std::string&, int&)"
#define G_CONSTRUCT_MAP        "GSkymap::GSkymap(std::string&, std::string&,"\
                      " double&, double&, double& double&, int&, int&, int&)"
#define G_OP_UNARY_ADD                        "GSkymap::operator+=(GSkymap&)"
#define G_OP_UNARY_SUB                        "GSkymap::operator-=(GSkymap&)"
#define G_OP_ACCESS_1D                        "GSkymap::operator(int&, int&)"
#define G_OP_ACCESS_2D                  "GSkymap::operator(GSkyPixel&, int&)"
#define G_OP_VALUE                        "GSkymap::operator(GSkyDir&, int&)"
#define G_INX2DIR                                    "GSkymap::inx2dir(int&)"
#define G_PIX2DIR                              "GSkymap::pix2dir(GSkyPixel&)"
#define G_DIR2INX                                "GSkymap::dir2inx(GSkyDir&)"
#define G_DIR2PIX                                "GSkymap::dir2pix(GSkyDir&)"
#define G_SOLIDANGLE1                             "GSkymap::solidangle(int&)"
#define G_SOLIDANGLE2                       "GSkymap::solidangle(GSkyPixel&)"
#define G_READ                               "GSkymap::read(const GFitsHDU&)"
#define G_SET_WCS     "GSkymap::set_wcs(std::string&, std::string&, double&,"\
                              " double&, double&, double&, double&, double&,"\
                                                       " GMatrix&, GVector&)"
#define G_READ_HEALPIX                   "GSkymap::read_healpix(GFitsTable*)"
#define G_READ_WCS                           "GSkymap::read_wcs(GFitsImage*)"
#define G_ALLOC_WCS                         "GSkymap::alloc_wcs(GFitsImage*)"

/* __ Macros _____________________________________________________________ */

/* __ Coding definitions _________________________________________________ */

/* __ Debug definitions __________________________________________________ */
//#define G_READ_HEALPIX_DEBUG                          // Debug read_healpix
//#define G_READ_WCS_DEBUG                                  // Debug read_wcs

/* __ Prototype __________________________________________________________ */


/*==========================================================================
 =                                                                         =
 =                          Constructors/destructors                       =
 =                                                                         =
 ==========================================================================*/

/***********************************************************************//**
 * @brief Void constructor
 ***************************************************************************/
GSkymap::GSkymap(void)
{
    // Initialise class members for clean destruction
    init_members();

    // Return
    return;
}


/***********************************************************************//**
 * @brief FITS file constructor
 *
 * @param[in] filename FITS file name.
 ***************************************************************************/
GSkymap::GSkymap(const std::string& filename)
{
    // Initialise class members for clean destruction
    init_members();

    // Load skymap
    load(filename);

    // Return
    return;
}


/***********************************************************************//**
 * @brief Healpix sky map constructor
 *
 * @param[in] coords Coordinate System (CEL or GAL).
 * @param[in] nside Nside parameter.
 * @param[in] order Pixel ordering (RING or NEST).
 * @param[in] nmaps Number of maps in set (default=1).
 *
 * @exception GException::skymap_bad_par
 *            Invalid sky map parameter.
 *
 * Constructs sky map in Healpix pixelisation.
 ***************************************************************************/
GSkymap::GSkymap(const std::string& coords,
                 const int&         nside,
                 const std::string& order,
                 const int&         nmaps)
{
    // Initialise class members for clean destruction
    init_members();

    // Check if nmaps parameter is >0
    if (nmaps < 1) {
        throw GException::skymap_bad_par(G_CONSTRUCT_HPX, nmaps,
                                         "nmaps parameter must be >0.");
    }

    // Allocate Healpix projection
    GHealpix* projection = new GHealpix(nside, order, coords);
    m_proj               = projection;

    // Set number of pixels and number of maps
    m_num_pixels = projection->npix();
    m_num_maps   = nmaps;

    // Allocate pixels
    alloc_pixels();

    // Return
    return;
}


/***********************************************************************//**
 * @brief WCS sky map constructor
 *
 * @param[in] wcs World Coordinate System.
 * @param[in] coords Coordinate System (CEL or GAL).
 * @param[in] x X coordinate of sky map centre (deg).
 * @param[in] y Y coordinate of sky map centre (deg).
 * @param[in] dx Pixel size in x direction at centre (deg/pixel).
 * @param[in] dy Pixel size in y direction at centre (deg/pixel).
 * @param[in] nx Number of pixels in x direction.
 * @param[in] ny Number of pixels in y direction.
 * @param[in] nmaps Number of maps in set (default=1).
 *
 * @exception GException::skymap_bad_par
 *            Invalid sky map parameter.
 *
 * Constructs sky map in World Coordinate System projection.
 ***************************************************************************/
GSkymap::GSkymap(const std::string& wcs,
                 const std::string& coords,
                 const double&      x,
                 const double&      y,
                 const double&      dx,
                 const double&      dy,
                 const int&         nx,
                 const int&         ny,
                 const int&         nmaps)
{
    // Initialise class members for clean destruction
    init_members();

    // Check parameters
    if (nx < 1) {
        throw GException::skymap_bad_par(G_CONSTRUCT_MAP, nx,
                                         "nx parameter must be >0.");
    }
    if (ny < 1) {
        throw GException::skymap_bad_par(G_CONSTRUCT_MAP, ny,
                                         "ny parameter must be >0.");
    }
    if (nmaps < 1) {
        throw GException::skymap_bad_par(G_CONSTRUCT_MAP, nmaps,
                                         "nmaps parameter must be >0.");
    }

    // Set WCS
    double  crval1 = x;
    double  crval2 = y;
    double  crpix1 = double(nx+1)/2.0;
    double  crpix2 = double(ny+1)/2.0;
    double  cdelt1 = dx;
    double  cdelt2 = dy;
    GMatrix cd(2,2);
    GVector pv2(21);
    set_wcs(wcs, coords, crval1, crval2, crpix1, crpix2, cdelt1, cdelt2, 
            cd, pv2);

    // Set number of pixels and number of maps
    m_num_x      = nx;
    m_num_y      = ny;
    m_num_pixels = m_num_x * m_num_y;
    m_num_maps   = nmaps;

    // Allocate pixels
    alloc_pixels();

    // Return
    return;
}


/***********************************************************************//**
 * @brief Copy constructor
 *
 * @param[in] map Sky map.
 ***************************************************************************/
GSkymap::GSkymap(const GSkymap& map)
{
    // Initialise class members for clean destruction
    init_members();

    // Copy members
    copy_members(map);

    // Return
    return;
}


/***********************************************************************//**
 * @brief Destructor
 ***************************************************************************/
GSkymap::~GSkymap(void)
{
    // Free members
    free_members();

    // Return
    return;
}


/*==========================================================================
 =                                                                         =
 =                               Operators                                 =
 =                                                                         =
 ==========================================================================*/

/***********************************************************************//**
 * @brief Assignment operator
 *
 * @param[in] map Sky map.
 * @return Sky map.
 ***************************************************************************/
GSkymap& GSkymap::operator=(const GSkymap& map)
{
    // Execute only if object is not identical
    if (this != &map) {

        // Free members
        free_members();

        // Initialise private members for clean destruction
        init_members();

        // Copy members
        copy_members(map);

    } // endif: object was not identical

    // Return this object
    return *this;
}


/***********************************************************************//**
 * @brief Addition operator
 *
 * @param[in] map Sky map.
 * @return Sky map.
 *
 * @exception GException::invalid_value
 *            Mismatch between number of maps in skymap object.
 *
 * Adds the content of @p map to the skymap. The operator only works on sky
 * maps with an identical number of layers. The content is added by
 * bi-linearily interpolating the values in the source sky map, allowing thus
 * for a reprojection of sky map values.
 *
 * @todo The method is not optimized for speed as the transformation is done
 * for each layer separately. A private method should be introduced that
 * does the transformation, allowing the to loop more effectively over the
 * layers.
 ***************************************************************************/
GSkymap& GSkymap::operator+=(const GSkymap& map)
{
    // Check if number of layers are identical
    if (map.nmaps() != nmaps()) {
        std::string msg = "Mismatch of number of maps in skymap object"
                          " ("+gammalib::str(nmaps())+" maps in destination"
                          " map, "+gammalib::str(map.nmaps())+" in source"
                          " map.";
        throw GException::invalid_value(G_OP_UNARY_ADD, msg);
    }

    // Loop over all pixels of sky map
    for (int index = 0; index < npix(); ++index) {

        // Get sky direction of actual pixel
        GSkyDir dir = inx2dir(index);

        // Loop over all layers
        for (int layer = 0; layer < nmaps(); ++layer) {
        
            // Add value
            (*this)(index, layer) += map(dir, layer);

        } // endfor: looped over all layers
        
    } // endfor: looped over all pixels

    // Return present sky map
    return *this;
}


/***********************************************************************//**
 * @brief Subtraction operator
 *
 * @param[in] map Sky map.
 * @return Sky map.
 *
 * @exception GException::invalid_value
 *            Mismatch between number of maps in skymap object.
 *
 * Subtracts the content of @p map from the skymap. The operator only works
 * on sky maps with an identical number of layers. The content is subtracted
 * by bi-linearily interpolating the values in the source sky map, allowing
 * thus for a reprojection of sky map values.
 *
 * @todo The method is not optimized for speed as the transformation is done
 * for each layer separately. A private method should be introduced that
 * does the transformation, allowing the to loop more effectively over the
 * layers.
 ***************************************************************************/
GSkymap& GSkymap::operator-=(const GSkymap& map)
{
    // Check if number of layers are identical
    if (map.nmaps() != nmaps()) {
        std::string msg = "Mismatch of number of maps in skymap object"
                          " ("+gammalib::str(nmaps())+" maps in destination"
                          " map, "+gammalib::str(map.nmaps())+" in source"
                          " map.";
        throw GException::invalid_value(G_OP_UNARY_SUB, msg);
    }

    // Loop over all pixels of sky map
    for (int index = 0; index < npix(); ++index) {

        // Get sky direction of actual pixel
        GSkyDir dir = inx2dir(index);

        // Loop over all layers
        for (int layer = 0; layer < nmaps(); ++layer) {
        
            // Subtract value
            (*this)(index, layer) -= map(dir, layer);

        } // endfor: looped over all layers
        
    } // endfor: looped over all pixels

    // Return present sky map
    return *this;
}

<<<<<<< HEAD
=======
/***********************************************************************//**
 * @brief Multiplication operator
 *
 * @param[in] map Sky map.
 * @return Sky map.
 *
 * @exception GException::invalid_value
 *            Mismatch between number of maps in skymap object.
 *
 * Multiplies the content of @p map from the skymap. The operator only works
 * on sky maps with an identical number of layers. The content is multiplied
 * by bi-linearily interpolating the values in the source sky map, allowing
 * thus for a reprojection of sky map values.
 *
 * @todo The method is not optimized for speed as the transformation is done
 * for each layer separately. A private method should be introduced that
 * does the transformation, allowing to loop more effectively over the
 * layers.
 ***************************************************************************/
GSkymap& GSkymap::operator*=(const GSkymap& map)
{
    // Check if number of layers are identical
    if (map.nmaps() != nmaps()) {
        std::string msg = "Mismatch of number of maps in skymap object"
                          " ("+gammalib::str(nmaps())+" maps in destination"
                          " map, "+gammalib::str(map.nmaps())+" in source"
                          " map.";
        throw GException::invalid_value(G_OP_UNARY_MUL, msg);
    }

    // Loop over all pixels of sky map
    for (int index = 0; index < npix(); ++index) {

        // Get sky direction of actual pixel
        GSkyDir dir = inx2dir(index);

        // Loop over all layers
        for (int layer = 0; layer < nmaps(); ++layer) {

            // Subtract value
            (*this)(index, layer) *= map(dir, layer);

        } // endfor: looped over all layers

    } // endfor: looped over all pixels

    // Return present sky map
    return *this;
}


/***********************************************************************//**
 * @brief Division operator
 *
 * @param[in] map Sky map.
 * @return Sky map.
 *
 * @exception GException::invalid_value
 *            Mismatch between number of maps in skymap object.
 *
 * Divides the content of @p map from the skymap. The operator only works
 * on sky maps with an identical number of layers. The content is divided
 * by bi-linearily interpolating the values in the source sky map, allowing
 * thus for a reprojection of sky map values.
 *
 * @todo The method is not optimized for speed as the transformation is done
 * for each layer separately. A private method should be introduced that
 * does the transformation, allowing to loop more effectively over the
 * layers.
 ***************************************************************************/
GSkymap& GSkymap::operator/=(const GSkymap& map)
{
    // Check if number of layers are identical
    if (map.nmaps() != nmaps()) {
        std::string msg = "Mismatch of number of maps in skymap object"
                          " ("+gammalib::str(nmaps())+" maps in destination"
                          " map, "+gammalib::str(map.nmaps())+" in source"
                          " map.";
        throw GException::invalid_value(G_OP_UNARY_DIV, msg);
    }

    // Loop over all pixels of sky map
    for (int index = 0; index < npix(); ++index) {

        // Get sky direction of actual pixel
        GSkyDir dir = inx2dir(index);

        // Loop over all layers
        for (int layer = 0; layer < nmaps(); ++layer) {

            // Check for division by zero
            if (map(dir,layer) == 0.0) {
                std::string msg = "Trying to divide by zero."
                                  " Map entries have to be strictly non-zero"
                                  " for division";
                throw GException::invalid_value(G_OP_UNARY_DIV, msg);
            }
            
            // Subtract value
            (*this)(index, layer) /= map(dir, layer);

        } // endfor: looped over all layers

    } // endfor: looped over all pixels

    // Return present sky map
    return *this;
}

>>>>>>> 2a625546

/***********************************************************************//**
 * @brief Pixel index access operator
 *
 * @param[in] index Pixel index [0,...,npix()-1].
 * @param[in] map Map index [0,...,nmaps()-1].
 * @return Sky map pixel value.
 *
 * @exception GException::out_of_range
 *            Pixel index and/or map index are outside valid range.
 *
 * Access sky map pixel by its index, where the most quickly varying axis is
 * the x axis of the map.
 ***************************************************************************/
double& GSkymap::operator()(const int& index, const int& map)
{
    // Throw an error if pixel index or map index is not in valid range
    #if defined(G_RANGE_CHECK)
    if (index < 0 || index >= m_num_pixels) {
        throw GException::out_of_range(G_OP_ACCESS_1D,
                                       "Sky map pixel index",
                                       index, m_num_pixels);
    }
    if (map < 0 || map >= m_num_maps) {
        throw GException::out_of_range(G_OP_ACCESS_1D,
                                       "Sky map map index",
                                       map, m_num_maps);
    }
    #endif

    // Return reference to pixel value
    return m_pixels[index+m_num_pixels*map];
}


/***********************************************************************//**
 * @brief Pixel index access operator (const variant)
 *
 * @param[in] index Pixel index [0,...,npix()-1].
 * @param[in] map Map index [0,...,nmaps()-1].
 *
 * @exception GException::out_of_range
 *            Pixel index and/or map index are outside valid range.
 *
 * Access sky map pixel by its index, where the most quickly varying axis is
 * the x axis of the map.
 ***************************************************************************/
const double& GSkymap::operator()(const int& index, const int& map) const
{
    // Throw an error if pixel index or map index is not in valid range
    #if defined(G_RANGE_CHECK)
    if (index < 0 || index >= m_num_pixels) {
        throw GException::out_of_range(G_OP_ACCESS_1D,
                                       "Sky map pixel index",
                                       index, m_num_pixels);
    }
    if (map < 0 || map >= m_num_maps) {
        throw GException::out_of_range(G_OP_ACCESS_1D,
                                       "Sky map map index",
                                       map, m_num_maps);
    }
    #endif

    // Return reference to pixel value
    return m_pixels[index+m_num_pixels*map];
}


/***********************************************************************//**
 * @brief Sky map pixel access operator
 *
 * @param[in] pixel Sky map pixel.
 * @param[in] map Map index [0,...,nmaps()-1].
 *
 * @exception GException::out_of_range
 *            Sky pixel and/or map index are outside valid range.
 *
 * Access sky map pixel by its 2D index (x,y) that is implemented by the
 * GSkyPixel class.
 *
 * @todo Implement proper skymap exception (actual is for matrix elements)
 ***************************************************************************/
double& GSkymap::operator()(const GSkyPixel& pixel, const int& map)
{
    // Throw an error if pixel index or map index is not in valid range
    #if defined(G_RANGE_CHECK)
    if (!contains(pixel)) {
        throw GException::out_of_range(G_OP_ACCESS_2D,
                                       int(pixel.x()), int(pixel.y()),
                                       m_num_x-1, m_num_y-1);
    }
    if (map < 0 || map >= m_num_maps) {
        throw GException::out_of_range(G_OP_ACCESS_2D,
                                       "Sky map map index",
                                       map, m_num_maps);
    }
    #endif

    // Get pixel index
    int index = pix2inx(pixel);

    // Return reference to pixel value
    return m_pixels[index+m_num_pixels*map];
}


/***********************************************************************//**
 * @brief Sky map pixel access operator
 *
 * @param[in] pixel Sky map pixel.
 * @param[in] map Map index [0,...,nmaps()-1].
 *
 * @exception GException::out_of_range
 *            Sky pixel and/or map index are outside valid range.
 *
 * Access sky map pixel by its 2D index (x,y) that is implemented by the
 * GSkyPixel class.
 *
 * @todo Implement proper skymap exception (actual is for matrix elements)
 ***************************************************************************/
const double& GSkymap::operator()(const GSkyPixel& pixel, const int& map) const
{
    // Throw an error if pixel index or map index is not in valid range
    #if defined(G_RANGE_CHECK)
    if (!contains(pixel)) {
        throw GException::out_of_range(G_OP_ACCESS_2D,
                                       int(pixel.x()), int(pixel.y()),
                                       m_num_x-1, m_num_y-1);
    }
    if (map < 0 || map >= m_num_maps) {
        throw GException::out_of_range(G_OP_ACCESS_2D,
                                       "Sky map map index",
                                       map, m_num_maps);
    }
    #endif

    // Get pixel index
    int index = pix2inx(pixel);

    // Return reference to pixel value
    return m_pixels[index+m_num_pixels*map];
}


/***********************************************************************//**
 * @brief Return interpolated skymap value for sky direction
 *
 * @param[in] dir Sky direction.
 * @param[in] map Map index [0,...,nmaps()-1].
 *
 * @exception GException::out_of_range
 *            Map index lies outside valid range.
 *
 * Returns the skymap value for a given sky direction, obtained by bi-linear
 * interpolation of the neighbouring pixels. If the sky direction falls
 * outside the area covered by the skymap, a value of 0 is returned.
 *
 * @todo The actual method only works on 2D images. It will fail for Healpix
 *       pixelisations.
 ***************************************************************************/
double GSkymap::operator()(const GSkyDir& dir, const int& map) const
{
    // Throw an error if the map index is not in valid range
    #if defined(G_RANGE_CHECK)
    if (map < 0 || map >= m_num_maps) {
        throw GException::out_of_range(G_OP_VALUE,
                                       "Sky map map index",
                                       map, m_num_maps);
    }
    #endif

    // Initialise intensity
    double intensity = 0.0;

    // Determine sky pixel
    GSkyPixel pixel = dir2pix(dir);

    // Continue only if pixel is within the map
    if (contains(pixel)) {

        // Set left indices for interpolation. The left index is comprised
        // between 0 and npixels-2. By definition, the right index is then
        // the left index + 1
        int inx_x = int(pixel.x());
        int inx_y = int(pixel.y());
        if (inx_x < 0) {
            inx_x = 0;
        }
        else if (inx_x > m_num_x-2) {
            inx_x = m_num_x - 2;
        }
        if (inx_y < 0) {
            inx_y = 0;
        }
        else if (inx_y > m_num_y-2) {
            inx_y = m_num_y - 2;
        }

        // Set weighting factors for interpolation
        double wgt_x_right = (pixel.x() - inx_x);
        double wgt_x_left  = 1.0 - wgt_x_right;
        double wgt_y_right = (pixel.y() - inx_y);
        double wgt_y_left  = 1.0 - wgt_y_right;

        // Compute skymap pixel indices for bi-linear interpolation
        int inx1 = inx_x + inx_y * m_num_x;
        int inx2 = inx1 + m_num_x;
        int inx3 = inx1 + 1;
        int inx4 = inx2 + 1;

        // Compute weighting factors for bi-linear interpolation
        double wgt1 = wgt_x_left  * wgt_y_left;
        double wgt2 = wgt_x_left  * wgt_y_right;
        double wgt3 = wgt_x_right * wgt_y_left;
        double wgt4 = wgt_x_right * wgt_y_right;

        // Compute map offset
        int offset = m_num_pixels * map;

        // Compute interpolated skymap value
        intensity = wgt1 * m_pixels[inx1 + offset] +
                    wgt2 * m_pixels[inx2 + offset] +
                    wgt3 * m_pixels[inx3 + offset] +
                    wgt4 * m_pixels[inx4 + offset];

    } // endif: pixel was within map

    // Return intensity
    return intensity;
}


/*==========================================================================
 =                                                                         =
 =                             Public methods                              =
 =                                                                         =
 ==========================================================================*/

 /***********************************************************************//**
 * @brief Clear instance.
 *
 * Resets the sky map to the initial state.
 ***************************************************************************/
void GSkymap::clear(void)
{
    // Free class members
    free_members();

    // Initialise members
    init_members();

    // Return
    return;
}


/***********************************************************************//**
 * @brief Clone sky map
 *
 * @return Pointer to deep copy of sky map.
 ***************************************************************************/
GSkymap* GSkymap::clone(void) const
{
    return new GSkymap(*this);
}


/***********************************************************************//**
 * @brief Converts pixel index into sky map pixel
 *
 * @param[in] index Pixel index [0,...,npix()-1].
 * @return Sky map pixel.
 *
 * Converts the pixel @p index into a sky map pixel (GSkyPixel).The dimension
 * of GSkyPixel will be identical to the dimension of the sky map (i.e. a 1D
 * sky map leads to a 1D GSkyPixel object, a 2D sky map leads to a 2D
 * GSkyPixel object.
 ***************************************************************************/
GSkyPixel GSkymap::inx2pix(const int& index) const
{
    // Initialise sky map pixel
    GSkyPixel pixel;

    // Get x and y indices
    if (m_num_x != 0) { //!< 2D sky map
        pixel.x(double(index % m_num_x));
        pixel.y(double(index / m_num_x));
    }
    else {              //!< 1D sky map
        pixel.index(index);
    }

    // Return pixel
    return pixel;
}


/***********************************************************************//**
 * @brief Returns sky direction of pixel
 *
 * @param[in] index Pixel index [0,...,npix()-1].
 * @return Sky direction.
 *
 * @exception GException::invalid_value
 *            No valid sky projection found.
 *
 * Returns sky direction for a given pixel index.
 ***************************************************************************/
GSkyDir GSkymap::inx2dir(const int& index) const
{
    // Throw error if sky projection is not valid
    if (m_proj == NULL) {
        std::string msg = "Sky projection has not been defined.";
        throw GException::invalid_value(G_INX2DIR, msg);
    }

    // Determine sky direction from pixel index.
    GSkyDir dir = m_proj->pix2dir(inx2pix(index));

    // Return sky direction
    return dir;
}


/***********************************************************************//**
 * @brief Returns sky direction of pixel
 *
 * @param[in] pixel Sky map pixel.
 * @return Sky direction.
 *
 * @exception GException::invalid_value
 *            No valid sky projection found.
 * @exception GException::invalid_argument
 *            2D sky map pixel used to access 1D projection.
 *
 * Returns sky direction for a given sky map @p pixel.
 ***************************************************************************/
GSkyDir GSkymap::pix2dir(const GSkyPixel& pixel) const
{
    // Throw error if WCS is not valid
    if (m_proj == NULL) {
        std::string msg = "Sky projection has not been defined.";
        throw GException::invalid_value(G_PIX2DIR, msg);
    }

    // Initialise sky direction
    GSkyDir dir;

    // If pixel size matches the projection size then perform a straight
    // forward conversion
    if (m_proj->size() == pixel.size()) {
        dir = m_proj->pix2dir(pixel);
    }

    // ... otherwise, if we have a 2D projection but a 1D pixel then
    // interpret the pixel as the linear index in the pixel array
    else if (m_proj->size() == 2) {
        dir = m_proj->pix2dir(GSkyPixel(inx2pix(int(pixel))));
    }

    // ... otherwise we have a 1D projection but a 2D pixel. There is
    // no unambiguous way to handle this case, hence we throw an exception
    else {
        std::string msg = "A 2-dimensional sky map pixel "+pixel.print()+
                          " is used to determine the sky direction for"
                          " the 1-dimensional sky projection \""+
                          m_proj->name()+"\"\n"
                          "Please specify a 1-dimensional sky map pixel.";
        throw GException::invalid_argument(G_PIX2DIR, msg);
    }

    // Return sky direction
    return dir;
}


/***********************************************************************//**
 * @brief Converts sky map pixel into pixel index
 *
 * @param[in] pixel Sky map pixel.
 * @return Pixel index [0,...,npix()-1].
 *
 * Converts a sky map @p pixel into the pixel index.
 ***************************************************************************/
int GSkymap::pix2inx(const GSkyPixel& pixel) const
{
    // Initialise pixel index
    int index = 0;

    // Handle 1D sky map pixel
    if (pixel.is_1D()) {
        index = int(pixel);
    }

    // Handle 2D sky map pixel
    else if (pixel.is_2D()) {

        // Get x and y indices by rounding the (x,y) values
        int ix = int(pixel.x()+0.5);
        int iy = int(pixel.y()+0.5);

        // Set index
        index = ix + iy * m_num_x;

    }

    // Return index
    return index;
}


/***********************************************************************//**
 * @brief Returns pixel index for a given sky direction
 *
 * @param[in] dir Sky direction.
 * @return Pixel index [0,...,npix()-1].
 *
 * @exception GException::invalid_value
 *            No valid sky projection found.
 *
 * Returns sky map pixel index for a given sky direction.
 ***************************************************************************/
int GSkymap::dir2inx(const GSkyDir& dir) const
{
    // Throw error if WCS is not valid
    if (m_proj == NULL) {
        std::string msg = "Sky projection has not been defined.";
        throw GException::invalid_value(G_DIR2INX, msg);
    }

    // Determine pixel index for a given sky direction
    int index = pix2inx(m_proj->dir2pix(dir));

    // Return pixel index
    return index;
}


/***********************************************************************//**
 * @brief Returns sky map pixel for a given sky direction
 *
 * @param[in] dir Sky direction.
 * @return Sky map pixel.
 *
 * @exception GException::invalid_value
 *            No valid sky projection found.
 *
 * Returns sky map pixel for a given sky direction.
 ***************************************************************************/
GSkyPixel GSkymap::dir2pix(const GSkyDir& dir) const
{
    // Throw error if WCS is not valid
    if (m_proj == NULL) {
        std::string msg = "Sky projection has not been defined.";
        throw GException::invalid_value(G_DIR2PIX, msg);
    }

    // Determine pixel for a given sky direction
    GSkyPixel pixel = m_proj->dir2pix(dir);

    // Return pixel
    return pixel;
}


/***********************************************************************//**
 * @brief Returns solid angle of pixel
 *
 * @param[in] index Pixel index [0,...,npix()-1].
 * @return Solid angle (steradians)
 *
 * @exception GException::invalid_value
 *            No valid sky projection found.
 *
 * Returns the solid angle of the pixel with the specified @p index.
 ***************************************************************************/
double GSkymap::solidangle(const int& index) const
{
    // Throw error if WCS is not valid
    if (m_proj == NULL) {
        std::string msg = "Sky projection has not been defined.";
        throw GException::invalid_value(G_SOLIDANGLE1, msg);
    }

    // Determine solid angle from pixel index.
    double solidangle = m_proj->solidangle(inx2pix(index));

    // Return solid angle
    return solidangle;
}


/***********************************************************************//**
 * @brief Returns solid angle of pixel
 *
 * @param[in] pixel Sky map pixel.
 * @return Solid angle (steradians)
 *
 * @exception GException::invalid_value
 *            No valid sky projection found.
 *
 * Returns the solid angle of the specified sky map @p pixel.
 ***************************************************************************/
double GSkymap::solidangle(const GSkyPixel& pixel) const
{
    // Throw error if WCS is not valid
    if (m_proj == NULL) {
        std::string msg = "Sky projection has not been defined.";
        throw GException::invalid_value(G_SOLIDANGLE2, msg);
    }

    // Initialise solid angle
    double solidangle = 0.0;

    // If pixel size matches the projection size then perform a straight
    // forward solid angle determination
    if (m_proj->size() == pixel.size()) {
        solidangle = m_proj->solidangle(pixel);
    }

    // ... otherwise, if we have a 2D projection but a 1D pixel then
    // interpret the pixel as the linear index in the pixel array
    else if (m_proj->size() == 2) {
        solidangle = m_proj->solidangle(GSkyPixel(inx2pix(int(pixel))));
    }

    // ... otherwise we have a 1D projection but a 2D pixel. There is
    // no unambiguous way to handle this case, hence we throw an exception
    else {
        std::string msg = "A 2-dimensional sky map pixel "+pixel.print()+
                          " is used to determine the solid angle for"
                          " the 1-dimensional sky projection \""+
                          m_proj->name()+"\"\n"
                          "Please specify a 1-dimensional sky map pixel.";
        throw GException::invalid_argument(G_SOLIDANGLE2, msg);
    }

    // Return solid angle
    return solidangle;
}


/***********************************************************************//**
 * @brief Set sky projection
 *
 * @param[in] proj Sky projection.
 *
 * Sets the projection from celestial to pixel coordinates. The method
 * performs a deep copy of @p proj, allowing to destroy the argument after
 * using the method.
 *
 * Warning: this method may corrupt the GSkymap object as it allows assigning
 * for example a 1D projection to a 2D skymap. Please use this method only
 * when you know what you're doing.
 *
 * @todo We may restrict this method to not allow changing the projection
 * dimension.
 ***************************************************************************/
void GSkymap::projection(const GSkyProjection& proj)
{
    // Free any existing WCS
    if (m_proj != NULL) delete m_proj;

    // Clone input WCS
    m_proj = proj.clone();

    // Return
    return;
}


/***********************************************************************//**
 * @brief Verifies if sky direction falls in map
 *
 * @param[in] dir Sky direction.
 *
 * This method checks if the specified sky direction falls within the pixels
 * covered by the skymap. The method uses the dir2xy method to convert the
 * sky direction into 2D pixel indices, and then checks whether the pixel
 * indices fall in the skymap.
 ***************************************************************************/
bool GSkymap::contains(const GSkyDir& dir) const
{
    // Convert sky direction into sky pixel
    GSkyPixel pixel = dir2pix(dir);
    
    // Return location flag
    return (contains(pixel));
}


/***********************************************************************//**
 * @brief Checks if sky map pixel falls in map
 *
 * @param[in] pixel Sky map pixel.
 * @return Trus if pixels is within map, false otherwise.
 *
 * Checks whether the specified sky map @p pixel falls within the skymap
 * or not. 
 ***************************************************************************/
bool GSkymap::contains(const GSkyPixel& pixel) const
{
    // Initialise containment flag
    bool inmap = false;

    // Test 1D pixels
    if (pixel.is_1D()) {
        if (pixel.index()+0.5 >= 0.0 && pixel.index()-0.5 < m_num_pixels) {
            inmap = true;
        }
    }

    // Test 2D pixels
    else if (pixel.is_2D()) {

        // If pixel is in range then set containment flag to true
        if ((pixel.x()+0.5 >= 0.0 && pixel.x()-0.5 < m_num_x) &&
            (pixel.y()+0.5 >= 0.0 && pixel.y()-0.5 < m_num_y)) {
            inmap = true;
        }

    }

    // Return containment flag
    return inmap;
}


/***********************************************************************//**
 * @brief Load skymap from FITS file.
 *
 * @param[in] filename FITS file name..
 *
 * Loads HEALPix and non HEALPix skymaps. First searches for HEALPix map in
 * FITS file by scanning all HDUs for PIXTYPE=HEALPIX. If no HEALPix map has
 * been found then search load first non-empty image.
 *
 * @todo Do we have to restrict a HEALPix map to a BinTable and a WCS map
 * to a Double precision image???
 ***************************************************************************/
void GSkymap::load(const std::string& filename)
{
    // Free memory and initialise members
    free_members();
    init_members();

    // Open FITS file
    GFits fits(filename);

    // Get number of HDUs
    int num = fits.size();

    // Initialize load flag
    bool loaded = false;

    // First search for HEALPix extension. We can skip the first extension
    // since this is always an image and a HEALPix map is stored in a
    // binary table
    for (int extno = 1; extno < num; ++extno) {

        // Get reference to HDU
        const GFitsHDU& hdu = *fits.at(extno);
        
        // If PIXTYPE keyword equals "HEALPIX" then load map
        if (hdu.has_card("PIXTYPE") && hdu.string("PIXTYPE") == "HEALPIX") {
            read_healpix(static_cast<const GFitsTable&>(hdu));
            loaded = true;
            break;
        }

    } // endfor: looped over HDUs

    // If we have not found a HEALPIX map then search now for image.
    // Skip empty images
    if (!loaded) {
        for (int extno = 0; extno < num; ++extno) {

            // Get referene to HDU
            const GFitsHDU& hdu = *fits.at(extno);

            // Skip if extension is not an image
            if (extno > 0) {
                if (hdu.string("XTENSION") != "IMAGE")
                    continue;
            }

            // Load WCS map
            read_wcs(static_cast<const GFitsImage&>(hdu));
            //loaded = true;
            break;

        } // endfor: looped over HDUs
    } // endif: no HEALPix map found

    // Close FITS file
    fits.close();

    // Return
    return;
}


/***********************************************************************//**
 * @brief Save skymap into FITS file.
 *
 * @param[in] filename FITS file name.
 * @param[in] clobber Overwrite existing file? (true=yes)
 *
 * The method does nothing if the skymap holds no valid WCS.
 ***************************************************************************/
void GSkymap::save(const std::string& filename, bool clobber) const
{
    // Continue only if we have data to save
    if (m_proj != NULL) {

        // Initialise HDU pointer
        GFitsHDU* hdu = NULL;

        // Case A: Skymap is Healpix
        if (m_proj->code() == "HPX") {
            hdu = create_healpix_hdu();
        }

        // Case B: Skymap is not Healpix
        else {
            hdu = create_wcs_hdu();
        }

        // Create FITS file and save it to disk
        if (hdu != NULL) {
            GFits fits;
            fits.append(*hdu);
            fits.saveto(filename, clobber);
        }

        // Delete HDU
        if (hdu != NULL) delete hdu;

    } // endif: we had data to save

    // Return
    return;
}


/***********************************************************************//**
 * @brief Read skymap from FITS HDU
 *
 * @param[in] hdu FITS HDU.
 ***************************************************************************/
void GSkymap::read(const GFitsHDU& hdu)
{
    // Free memory and initialise members
    free_members();
    init_members();

    // Initialize load flag
    bool loaded = false;

    // If PIXTYPE keyword equals "HEALPIX" then load map
    if (hdu.has_card("PIXTYPE") && hdu.string("PIXTYPE") == "HEALPIX") {
        read_healpix(static_cast<const GFitsTable&>(hdu));
        loaded = true;
    }

    // ... otherwise try loading as non HEALPix map
    if (!loaded) {

        // Load only if HDU contains an image
        if (hdu.exttype() == 0) {
            read_wcs(static_cast<const GFitsImage&>(hdu));
            //loaded = true;
        }

    } // endif

    // Return
    return;
}


/***********************************************************************//**
 * @brief Write skymap into FITS file
 *
 * @param[in] file FITS file pointer.
 ***************************************************************************/
void GSkymap::write(GFits& file) const
{
    // Continue only if we have data to save
    if (m_proj != NULL) {

        // Initialise HDU pointer
        GFitsHDU* hdu = NULL;

        // Case A: Skymap is Healpix
        if (m_proj->code() == "HPX") {
            hdu = create_healpix_hdu();
        }

        // Case B: Skymap is not Healpix
        else {
            hdu = create_wcs_hdu();
        }

        // Append HDU to FITS file.
        if (hdu != NULL) {
            file.append(*hdu);
        }

        // Delete HDU
        if (hdu != NULL) delete hdu;

    } // endif: we had data to save

    // Return
    return;
}


/***********************************************************************//**
 * @brief Print sky map
 *
 * @param[in] chatter Chattiness (defaults to NORMAL).
 * @return String containing sky map information.
 ***************************************************************************/
std::string GSkymap::print(const GChatter& chatter) const
{
    // Initialise result string
    std::string result;

    // Continue only if chatter is not silent
    if (chatter != SILENT) {

        // Append header
        result.append("=== GSkymap ===");

        // Append information
        result.append("\n"+gammalib::parformat("Number of pixels"));
        result.append(gammalib::str(m_num_pixels));
        result.append("\n"+gammalib::parformat("Number of maps"));
        result.append(gammalib::str(m_num_maps));
        if (m_proj != NULL && m_proj->size() == 2) {
            result.append("\n"+gammalib::parformat("X axis dimension"));
            result.append(gammalib::str(m_num_x));
            result.append("\n"+gammalib::parformat("Y axis dimension"));
            result.append(gammalib::str(m_num_y));
        }

        // Append sky projection information
        if (m_proj != NULL) {
            result.append("\n"+m_proj->print(chatter));
        }
        else {
            result.append("\n"+gammalib::parformat("Sky projection"));
            result.append("not defined");
        }

    } // endif: chatter was not silent

    // Return result
    return result;
}


/*==========================================================================
 =                                                                         =
 =                             Private methods                             =
 =                                                                         =
 ==========================================================================*/

/***********************************************************************//**
 * @brief Initialise class members
 ***************************************************************************/
void GSkymap::init_members(void)
{
    // Initialise members
    m_num_pixels = 0;
    m_num_maps   = 0;
    m_num_x      = 0;
    m_num_y      = 0;
    m_proj       = NULL;
    m_pixels     = NULL;

    // Return
    return;
}


/***********************************************************************//**
 * @brief Allocate skymap pixels
 ***************************************************************************/
void GSkymap::alloc_pixels(void)
{
    // Compute data size
    int size = m_num_pixels * m_num_maps;

    // Continue only if there are pixels
    if (size > 0) {

        // Allocate pixels and initialize them to 0
        m_pixels = new double[size];
        for (int i = 0; i < size; ++i) {
            m_pixels[i] = 0.0;
        }

    } // endif: there were pixels

    // Return
    return;
}


/***********************************************************************//**
 * @brief Copy class members
 *
 * @param[in] map Sky map.
 ***************************************************************************/
void GSkymap::copy_members(const GSkymap& map)
{
    // Copy attributes
    m_num_pixels = map.m_num_pixels;
    m_num_maps   = map.m_num_maps;
    m_num_x      = map.m_num_x;
    m_num_y      = map.m_num_y;

    // Clone sky projection if it is valid
    if (map.m_proj != NULL) m_proj = map.m_proj->clone();

    // Compute data size
    int size = m_num_pixels * m_num_maps;

    // Copy pixels
    if (size > 0 && map.m_pixels != NULL) {
        alloc_pixels();
        for (int i = 0; i < size; ++i) {
            m_pixels[i] = map.m_pixels[i];
        }
    }

    // Return
    return;
}


/***********************************************************************//**
 * @brief Delete class members
 ***************************************************************************/
void GSkymap::free_members(void)
{
    // Free memory
    if (m_proj   != NULL) delete m_proj;
    if (m_pixels != NULL) delete [] m_pixels;

    // Signal free pointers
    m_proj       = NULL;
    m_pixels     = NULL;

    // Reset number of pixels
    m_num_pixels = 0;
    m_num_maps   = 0;
    m_num_x      = 0;
    m_num_y      = 0;

    // Return
    return;
}


/***********************************************************************//**
 * @brief Set World Coordinate System
 *
 * @param[in] wcs World Coordinate System code.
 * @param[in] coords Coordinate system.
 * @param[in] crval1 X value of reference pixel.
 * @param[in] crval2 Y value of reference pixel.
 * @param[in] crpix1 X index of reference pixel.
 * @param[in] crpix2 Y index of reference pixel.
 * @param[in] cdelt1 Increment in x direction at reference pixel (deg).
 * @param[in] cdelt2 Increment in y direction at reference pixel (deg).
 * @param[in] cd Astrometry parameters (2x2 matrix, deg/pixel).
 * @param[in] pv2 Projection parameters (length WCS type dependent).
 *
 * @exception GException::wcs_invalid
 *            Invalid wcs parameter (World Coordinate System not known).
 *
 * This method sets the WCS projection pointer based on the WCS code and
 * sky map parameters. It makes use of the GWcsRegistry class to allocate
 * the correct derived class. Note that this method does not support the
 * HPX projection.
 *
 * @todo Remove cd and pv2 parameters.
 ***************************************************************************/
void GSkymap::set_wcs(const std::string& wcs, const std::string& coords,
                      const double& crval1, const double& crval2,
                      const double& crpix1, const double& crpix2,
                      const double& cdelt1, const double& cdelt2,
                      const GMatrix& cd, const GVector& pv2)
{
    // Convert WCS to upper case
    std::string uwcs = gammalib::toupper(wcs);
    
    // Check if HPX was requested (since this is not allowed)
    if (uwcs == "HPX") {
       throw GException::wcs_invalid(G_SET_WCS, uwcs,
                                     "Method not valid for HPX projection.");
    }
    
    // ... otherwise get projection from registry
    else {
        // Allocate WCS registry
        GWcsRegistry registry;
        
        // Allocate projection from registry
        GWcs* projection = registry.alloc(uwcs);
        m_proj           = projection;

        // Signal if projection type is not known
        if (projection == NULL) {
            std::string message = "Projection code not known. "
                                  "Should be one of "+registry.list()+".";
            throw GException::wcs_invalid(G_SET_WCS, uwcs, message);
        }

        // Setup WCS
        projection->set(coords, crval1, crval2, crpix1, crpix2,
                        cdelt1, cdelt2);
    
    } // endelse: got projection from registry

    // Return
    return;
}


/***********************************************************************//**
 * @brief Read Healpix data from FITS table.
 *
 * @param[in] table FITS table.
 *
 * HEALPix data may be stored in various formats depending on the 
 * application that has writted the data. HEALPix IDL, for example, may
 * store the data in vectors of length 1024 if the number of pixels is
 * a multiple of 1024. On the other hand, vectors may also be used to store
 * several HEALPix maps into a single column. Alternatively, multiple maps
 * may be stored in multiple columns.
 ***************************************************************************/
void GSkymap::read_healpix(const GFitsTable& table)
{
    // Determine number of rows and columns in table
    int nrows = table.nrows();
    int ncols = table.ncols();
    #if defined(G_READ_HEALPIX_DEBUG)
    std::cout << "nrows=" << nrows << " ncols=" << ncols << std::endl;
    #endif

    // Allocate Healpix projection
    m_proj = new GHealpix;

    // Read WCS information from FITS header
    m_proj->read(table);

    // Set number of pixels based on NSIDE parameter
    m_num_pixels = static_cast<GHealpix*>(m_proj)->npix();
    #if defined(G_READ_HEALPIX_DEBUG)
    std::cout << "m_num_pixels=" << m_num_pixels << std::endl;
    #endif

    // Number of map pixels has to be a multiple of the number of
    // rows in column
    if (m_num_pixels % nrows != 0) {
        throw GException::skymap_bad_size(G_READ_HEALPIX, nrows,
                                          m_num_pixels);
    }

    // Determine vector length for HEALPix data storage
    int nentry = m_num_pixels / nrows;
    #if defined(G_READ_HEALPIX_DEBUG)
    std::cout << "nentry=" << nentry << std::endl;
    #endif

    // Determine number of maps from the number of maps that fit into
    // all columns. Only count columns that can fully hold the map.
    m_num_maps = 0;
    for (int icol = 0; icol < ncols; ++icol) {
        const GFitsTableCol* col = table[icol];
        if (col->number() % nentry == 0) {
            m_num_maps += col->number() / nentry;
        }
    }
    #if defined(G_READ_HEALPIX_DEBUG)
    std::cout << "m_num_maps=" << m_num_maps << std::endl;
    #endif

    // Allocate pixels to hold the map
    alloc_pixels();

    // Initialise map counter
    int imap = 0;

    // Loop over all columns
    for (int icol = 0; icol < ncols; ++icol) {

        // Get next column
        const GFitsTableCol* col = table[icol];

        // Only consider columns that can fully hold maps
        if (col->number() % nentry == 0) {

            // Determine number of maps in column
            int num = col->number() / nentry;

            // Loop over all maps in column
            int inx_start = 0;
            int inx_end   = nentry;
            for (int i = 0; i < num; ++i) {

                // Load map
                double *ptr = m_pixels + m_num_pixels*imap;
                for (int row = 0; row < col->length(); ++row) {
                    for (int inx = inx_start; inx < inx_end; ++inx) {
                        *ptr++ = col->real(row,inx);
                    }
                }
                #if defined(G_READ_HEALPIX_DEBUG)
                std::cout << "Load map=" << imap << " index="
                          << inx_start << "-" << inx_end << std::endl;
                #endif

                // Increment index range
                inx_start  = inx_end;
                inx_end   += nentry;

                // Increment map counter
                imap++;

                // Break if we have loaded all maps
                if (imap >= m_num_maps) {
                    break;
                }

            } // endfor: looped over all maps in column
        } // endif: column could fully hold maps

        // Break if we have loaded all maps
        if (imap >= m_num_maps) {
            break;
        }

    } // endfor: looped over all columns

    // Return
    return;
}


/***********************************************************************//**
 * @brief Read WCS image from FITS HDU
 *
 * @param[in] image FITS image.
 *
 * @exception GException::skymap_bad_image_dim
 *            WCS image has invalid dimension (naxis=2 or 3).
 ***************************************************************************/
void GSkymap::read_wcs(const GFitsImage& image)
{
    // Allocate WCS
    alloc_wcs(image);

    // Read projection information from FITS header
    m_proj->read(image);

    // Extract map dimension and number of maps from image
    if (image.naxis() == 2) {
        m_num_x    = image.naxes(0);
        m_num_y    = image.naxes(1);
        m_num_maps = 1;
    }
    else if (image.naxis() >= 3) {
        m_num_x    = image.naxes(0);
        m_num_y    = image.naxes(1);
        m_num_maps = image.naxes(2);
    }
    else {
        throw GException::skymap_bad_image_dim(G_READ_WCS, image.naxis());
    }
    #if defined(G_READ_WCS_DEBUG)
    std::cout << "m_num_x=" << m_num_x << std::endl;
    std::cout << "m_num_y=" << m_num_y << std::endl;
    std::cout << "m_num_maps=" << m_num_maps << std::endl;
    #endif

    // Compute number of pixels
    m_num_pixels = m_num_x * m_num_y;
    #if defined(G_READ_WCS_DEBUG)
    std::cout << "m_num_pixels=" << m_num_pixels << std::endl;
    #endif

    // Allocate pixels to hold the map
    alloc_pixels();

    // Read image
    if (image.naxis() == 2) {
        double* ptr = m_pixels;
        for (int iy = 0; iy < m_num_y; ++iy) {
            for (int ix = 0; ix < m_num_x; ++ix) {
                *ptr++ = image.pixel(ix,iy);
            }
        }
    }
    else {
        double* ptr = m_pixels;
        for (int imap = 0; imap < m_num_maps; ++imap) {
            for (int iy = 0; iy < m_num_y; ++iy) {
                for (int ix = 0; ix < m_num_x; ++ix) {
                    *ptr++ = image.pixel(ix,iy,imap);
                }
            }
        }
    }

    // Return
    return;
}


/***********************************************************************//**
 * @brief Allocate WCS class
 *
 * @param[in] image FITS image.
 *
 * @exception GException::fits_key_not_found
 *            Unable to find required FITS header keyword.
 * @exception GException::skymap_bad_ctype
 *            CTYPE1 and CTYPE2 keywords are incompatible.
 * @exception GException::wcs_invalid
 *            WCS projection of FITS file not supported by GammaLib.
 ***************************************************************************/
void GSkymap::alloc_wcs(const GFitsImage& image)
{
    // Get standard keywords
    std::string ctype1 = image.string("CTYPE1");
    std::string ctype2 = image.string("CTYPE2");

    // Extract projection type
    std::string xproj = ctype1.substr(5,3);
    std::string yproj = ctype2.substr(5,3);

    // Check that projection type is identical on both axes
    if (xproj != yproj) {
        throw GException::skymap_bad_ctype(G_ALLOC_WCS,
                                           ctype1, ctype2);
    }

    // Allocate WCS registry
    GWcsRegistry registry;
    
    // Allocate projection from registry
    m_proj = registry.alloc(xproj);
    
    // Signal if projection type is not known
    if (m_proj == NULL) {
        std::string message = "Projection code not known. "
                              "Should be one of "+registry.list()+".";
        throw GException::wcs_invalid(G_ALLOC_WCS, xproj, message);
    }

    // Return
    return;
}


/***********************************************************************//**
 * @brief Create FITS HDU containing Healpix data
 *
 * This method allocates a binary table HDU that contains the Healpix data.
 * Deallocation of the table has to be done by the client.
 ***************************************************************************/
GFitsBinTable* GSkymap::create_healpix_hdu(void) const
{
    // Initialise result to NULL pointer
    GFitsBinTable* hdu = NULL;

    // Compute size of Healpix data
    int size = m_num_pixels * m_num_maps;

    // Continue only if we have pixels
    if (size > 0) {

        // Set number of rows and columns
        int rows   = m_num_pixels;
        int number = m_num_maps;

        // Create column to hold Healpix data
        GFitsTableDoubleCol column = GFitsTableDoubleCol("DATA", rows, number);

        // Fill data into column
        double* ptr = m_pixels;
        for (int inx = 0; inx < number; ++inx) {
            for (int row = 0; row < rows; ++row) {
                column(row,inx) = *ptr++;
            }
        }

        // Create HDU that contains Healpix map in a binary table
        hdu = new GFitsBinTable(rows);
        hdu->append(column);

    } // endif: there were pixels

    // ... otherwise create an empty header
    else {
        hdu = new GFitsBinTable;
    }

    // Set extension name
    hdu->extname("HEALPIX");

    // If we have WCS information then write into FITS header
    if (m_proj != NULL) m_proj->write(*hdu);

    // Set additional keywords
    hdu->card("NBRBINS", m_num_maps, "Number of HEALPix maps");

    // Return HDU
    return hdu;
}


/***********************************************************************//**
 * @brief Create FITS HDU containing WCS image
 *
 * This method allocates an image HDU that contains the WCS image data.
 * Deallocation of the image has to be done by the client.
 *
 * @todo Set additional keywords.
 ***************************************************************************/
GFitsImageDouble* GSkymap::create_wcs_hdu(void) const
{
    // Initialise result to NULL pointer
    GFitsImageDouble* hdu = NULL;

    // Compute size of Healpix data
    int size = m_num_pixels * m_num_maps;

    // Continue only if we have pixels
    if (size > 0) {

        // Set axis parameters for image construction
        int naxis   = (m_num_maps == 1) ? 2 : 3;
        int naxes[] = {m_num_x, m_num_y, m_num_maps};

        // Allocate image
        hdu = new GFitsImageDouble(naxis, naxes);

        // Store data in image
        if (naxis == 2) {
            double* ptr = m_pixels;
            for (int iy = 0; iy < m_num_y; ++iy) {
                for (int ix = 0; ix < m_num_x; ++ix) {
                    (*hdu)(ix,iy) = *ptr++;
                }
            }
        }
        else {
            double* ptr = m_pixels;
            for (int imap = 0; imap < m_num_maps; ++imap) {
                for (int iy = 0; iy < m_num_y; ++iy) {
                    for (int ix = 0; ix < m_num_x; ++ix) {
                        (*hdu)(ix,iy,imap) = *ptr++;
                    }
                }
            }
        }

    } // endif: there were pixels

    // ... otherwise create an empty header
    else {
        hdu = new GFitsImageDouble;
    }

    // Set extension name
    hdu->extname("IMAGE");

    // If we have sky projection information then write into FITS header
    if (m_proj != NULL) m_proj->write(*hdu);

    // Set additional keywords
    //TODO

    // Return HDU
    return hdu;
}<|MERGE_RESOLUTION|>--- conflicted
+++ resolved
@@ -45,6 +45,8 @@
                       " double&, double&, double& double&, int&, int&, int&)"
 #define G_OP_UNARY_ADD                        "GSkymap::operator+=(GSkymap&)"
 #define G_OP_UNARY_SUB                        "GSkymap::operator-=(GSkymap&)"
+#define G_OP_UNARY_MUL                        "GSkymap::operator-=(GSkymap&)"
+#define G_OP_UNARY_DIV                        "GSkymap::operator-=(GSkymap&)"
 #define G_OP_ACCESS_1D                        "GSkymap::operator(int&, int&)"
 #define G_OP_ACCESS_2D                  "GSkymap::operator(GSkyPixel&, int&)"
 #define G_OP_VALUE                        "GSkymap::operator(GSkyDir&, int&)"
@@ -389,8 +391,6 @@
     return *this;
 }
 
-<<<<<<< HEAD
-=======
 /***********************************************************************//**
  * @brief Multiplication operator
  *
@@ -500,7 +500,6 @@
     return *this;
 }
 
->>>>>>> 2a625546
 
 /***********************************************************************//**
  * @brief Pixel index access operator
