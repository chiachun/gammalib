--- conflicted
+++ resolved
@@ -170,10 +170,6 @@
  *            Model index is out of range.
  *
  * Returns a pointer to the model with the specified @p index.
-<<<<<<< HEAD
- * The return value will never be NULL.
-=======
->>>>>>> 65a98a69
  ***************************************************************************/
 GModel* GModels::operator[](const int& index)
 {
@@ -197,12 +193,7 @@
  * @exception GException::out_of_range
  *            Model index is out of range.
  *
-<<<<<<< HEAD
- * Returns a pointer to the model with the specified @p index.
- * The return value will never be NULL.
-=======
  * Returns a const pointer to the model with the specified @p index.
->>>>>>> 65a98a69
  ***************************************************************************/
 const GModel* GModels::operator[](const int& index) const
 {
@@ -227,10 +218,6 @@
  *            Model with specified name not found in container.
  *
  * Returns a pointer to the model with the specified @p name.
-<<<<<<< HEAD
- * The return value will never be NULL.
-=======
->>>>>>> 65a98a69
  ***************************************************************************/
 GModel* GModels::operator[](const std::string& name)
 {
@@ -255,12 +242,7 @@
  * @exception GException::model_not_found
  *            Model with specified name not found in container.
  *
-<<<<<<< HEAD
- * Returns a pointer to the model with the specified @p name.
- * The return value will never be NULL.
-=======
  * Returns a const pointer to the model with the specified @p name.
->>>>>>> 65a98a69
  ***************************************************************************/
 const GModel* GModels::operator[](const std::string& name) const
 {
@@ -326,18 +308,8 @@
  ***************************************************************************/
 void GModels::append(const GModel& model)
 {
-<<<<<<< HEAD
-    // Make deep copy of model
-    GModel* model_copy = model.clone();
-
-    // If copy is valid, append it to the container
-    if (model_copy != NULL) {
-        m_models.push_back(model_copy);
-    }
-=======
     // Append deep copy of model
     m_models.push_back(model.clone());
->>>>>>> 65a98a69
 
     // Set parameter pointers
     set_pointers();
@@ -368,18 +340,8 @@
     }
     #endif
 
-<<<<<<< HEAD
-    // Make deep copy of model
-    GModel* model_copy = model.clone();
-
-    // If copy is valid, insert it to the container
-    if (model_copy != NULL) {
-        m_models.insert(m_models.begin()+index, model_copy);
-    }
-=======
     // Inserts deep copy of model
     m_models.insert(m_models.begin()+index, model.clone());
->>>>>>> 65a98a69
 
     // Set parameter pointers
     set_pointers();
@@ -411,18 +373,8 @@
         throw GException::model_not_found(G_INSERT2, name);
     }
 
-<<<<<<< HEAD
-    // Make deep copy of model
-    GModel* model_copy = model.clone();
-
-    // If copy is valid, insert it to the container
-    if (model_copy != NULL) {
-        m_models.insert(m_models.begin()+index, model_copy);
-    }
-=======
     // Inserts deep copy of model
     m_models.insert(m_models.begin()+index, model.clone());
->>>>>>> 65a98a69
 
     // Set parameter pointers
     set_pointers();
@@ -508,25 +460,10 @@
         // Reserve enough space
         reserve(size() + models.size());
 
-<<<<<<< HEAD
-        // Loop over all model components
-        for (int i = 0; i < models.size(); ++i) {
-
-            // Make deep copy of model
-            GModel* model_copy = models[i]->clone();
-
-            // If copy is valid, append it to the container
-            if (model_copy != NULL) {
-                m_models.push_back(model_copy);
-            }
-
-        } // endfor: looped over all model components
-=======
         // Loop over all model components and append pointers to deep copies 
         for (int i = 0; i < models.size(); ++i) {
             m_models.push_back(models[i]->clone());
         }
->>>>>>> 65a98a69
 
         // Set parameter pointers
         set_pointers();
